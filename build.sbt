--- conflicted
+++ resolved
@@ -17,11 +17,7 @@
 lazy val refinedVersion       = "0.9.19"
 lazy val scalaCheckVersion    = "1.15.1"
 lazy val scalatestVersion     = "3.2.3"
-<<<<<<< HEAD
 lazy val munitVersion         = "0.7.18"
-lazy val shapelessVersion     = "2.3.3"
-=======
->>>>>>> 28945dd0
 lazy val silencerVersion      = "1.7.1"
 lazy val specs2Version        = "4.10.6"
 lazy val scala212Version      = "2.12.12"
