--- conflicted
+++ resolved
@@ -3,46 +3,26 @@
 
 // Library versions all in one place, for convenience and sanity.
 lazy val catsVersion          = "2.6.1"
-<<<<<<< HEAD
 lazy val catsEffectVersion    = "3.1.1"
-lazy val circeVersion         = "0.13.0"
+lazy val circeVersion         = settingKey[String]("Circe version.")
 lazy val fs2Version           = "3.0.3"
-=======
-lazy val catsEffectVersion    = "2.5.1"
-lazy val circeVersion         = settingKey[String]("Circe version.")
-lazy val fs2Version           = "2.5.6"
->>>>>>> 949e1247
 lazy val h2Version            = "1.4.200"
 lazy val hikariVersion        = "4.0.3" // N.B. Hikari v4 introduces a breaking change via slf4j v2
 lazy val kindProjectorVersion = "0.11.2"
 lazy val monixVersion         = "3.4.0"
-<<<<<<< HEAD
-lazy val quillVersion         = "3.6.1"
-lazy val postGisVersion       = "2.5.0"
-lazy val postgresVersion      = "42.2.19"
-=======
 lazy val quillVersion         = "3.7.1"
 lazy val postGisVersion       = "2.5.0"
 lazy val postgresVersion      = "42.2.20"
->>>>>>> 949e1247
 lazy val refinedVersion       = "0.9.25"
 lazy val scalaCheckVersion    = "1.15.4"
 lazy val scalatestVersion     = "3.2.9"
 lazy val munitVersion         = "0.7.26"
-<<<<<<< HEAD
-lazy val shapelessVersion     = "2.3.4"
-=======
 lazy val shapelessVersion     = "2.3.7"
->>>>>>> 949e1247
 lazy val silencerVersion      = "1.7.1"
 lazy val specs2Version        = "4.11.0"
 lazy val scala212Version      = "2.12.12"
 lazy val scala213Version      = "2.13.5"
-<<<<<<< HEAD
 lazy val scala30Version       = "3.0.0"
-=======
-lazy val scala30Version    = "3.0.0"
->>>>>>> 949e1247
 lazy val slf4jVersion         = "1.7.30"
 
 // These are releases to ignore during MiMa checks
@@ -101,11 +81,7 @@
     // MUnit
     libraryDependencies ++= Seq(
       "org.typelevel"     %% "scalacheck-effect-munit" % "1.0.2"  % Test,
-<<<<<<< HEAD
       "org.typelevel"     %% "munit-cats-effect-3"     % "1.0.3" % Test,
-=======
-      "org.typelevel"     %% "munit-cats-effect-2"     % "1.0.3" % Test,
->>>>>>> 949e1247
     ),
     testFrameworks += new TestFramework("munit.Framework"),
 
