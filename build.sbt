--- conflicted
+++ resolved
@@ -2,7 +2,6 @@
 import scala.sys.process._
 
 // Library versions all in one place, for convenience and sanity.
-<<<<<<< HEAD
 lazy val catsVersion = "2.10.0"
 lazy val catsEffectVersion = "3.5.4"
 lazy val circeVersion = "0.14.7"
@@ -10,7 +9,7 @@
 lazy val h2Version = "1.4.200"
 lazy val hikariVersion = "5.1.0" // N.B. Hikari v4 introduces a breaking change via slf4j v2
 lazy val kindProjectorVersion = "0.11.2"
-lazy val mysqlVersion = "8.4.0"
+lazy val mysqlVersion = "9.0.0"
 lazy val log4catsVersion = "2.7.0"
 lazy val postGisVersion = "2023.1.0"
 lazy val postgresVersion = "42.7.3"
@@ -24,29 +23,6 @@
 lazy val scala212Version = "2.12.19"
 lazy val scala213Version = "2.13.14"
 lazy val scala3Version = "3.3.3"
-=======
-lazy val catsVersion          = "2.10.0"
-lazy val catsEffectVersion    = "3.5.4"
-lazy val circeVersion         = "0.14.9"
-lazy val fs2Version           = "3.10.2"
-lazy val h2Version            = "1.4.200"
-lazy val hikariVersion        = "5.1.0" // N.B. Hikari v4 introduces a breaking change via slf4j v2
-lazy val kindProjectorVersion = "0.11.2"
-lazy val mysqlVersion         = "9.0.0"
-lazy val log4catsVersion      = "2.7.0"
-lazy val postGisVersion       = "2023.1.0"
-lazy val postgresVersion      = "42.7.3"
-lazy val refinedVersion       = "0.11.2"
-lazy val scalaCheckVersion    = "1.15.4"
-lazy val scalatestVersion     = "3.2.19"
-lazy val munitVersion         = "1.0.0-RC1"
-lazy val shapelessVersion     = "2.3.12"
-lazy val silencerVersion      = "1.7.1"
-lazy val specs2Version        = "4.20.8"
-lazy val scala212Version      = "2.12.19"
-lazy val scala213Version      = "2.13.14"
-lazy val scala3Version       = "3.3.3"
->>>>>>> 19703aba
 // scala-steward:off
 lazy val slf4jVersion = "1.7.36"
 // scala-steward:on
