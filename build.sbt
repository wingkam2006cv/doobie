--- conflicted
+++ resolved
@@ -3,17 +3,10 @@
 
 // Library versions all in one place, for convenience and sanity.
 lazy val catsVersion          = "2.3.0"
-<<<<<<< HEAD
 lazy val catsEffectVersion    = "3.0.0-M3"
 lazy val circeVersion         = "0.13.0"
 lazy val collCompatVersion    = "2.3.1"
 lazy val fs2Version           = "3.0.0-M3"
-=======
-lazy val catsEffectVersion    = "2.3.0"
-lazy val circeVersion         = "0.13.0"
-lazy val collCompatVersion    = "2.3.1"
-lazy val fs2Version           = "2.5.0-M2"
->>>>>>> 411fb003
 lazy val h2Version            = "1.4.200"
 lazy val hikariVersion        = "3.4.5"
 lazy val kindProjectorVersion = "0.11.2"
