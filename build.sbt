--- conflicted
+++ resolved
@@ -22,13 +22,8 @@
 lazy val specs2Version        = "4.20.0"
 lazy val scala212Version      = "2.12.17"
 lazy val scala213Version      = "2.13.10"
-<<<<<<< HEAD
-lazy val scala3Version       = "3.2.2"
+lazy val scala3Version       = "3.3.0"
 lazy val slf4jVersion         = "2.0.7"
-=======
-lazy val scala3Version       = "3.3.0"
-lazy val slf4jVersion         = "1.7.36"
->>>>>>> cb70f8e8
 lazy val weaverVersion        = "0.8.3"
 
 // Basic versioning and publishing stuff
