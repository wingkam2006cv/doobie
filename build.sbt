import FreeGen2.*
import sbt.dsl.LinterLevel.Ignore
import scala.annotation.nowarn
import scala.sys.process.*

// Library versions all in one place, for convenience and sanity.
lazy val catsVersion          = "2.10.0"
lazy val catsEffectVersion    = "3.5.2"
lazy val circeVersion         = "0.14.6"
lazy val fs2Version           = "3.9.3"
lazy val h2Version            = "1.4.200"
lazy val hikariVersion        = "5.1.0" // N.B. Hikari v4 introduces a breaking change via slf4j v2
lazy val kindProjectorVersion = "0.11.2"
lazy val log4catsVersion      = "2.6.0"
lazy val postGisVersion       = "2023.1.0"
lazy val postgresVersion      = "42.7.1"
lazy val refinedVersion       = "0.11.0"
lazy val scalaCheckVersion    = "1.15.4"
lazy val scalatestVersion     = "3.2.17"
lazy val munitVersion         = "1.0.0-M10"
lazy val shapelessVersion     = "2.3.10"
lazy val silencerVersion      = "1.7.1"
lazy val specs2Version        = "4.20.3"
lazy val scala212Version      = "2.12.18"
lazy val scala213Version      = "2.13.12"
lazy val scala3Version       = "3.3.1"
// scala-steward:off
lazy val slf4jVersion         = "1.7.36"
// scala-steward:on
lazy val weaverVersion        = "0.8.3"

// Basic versioning and publishing stuff
ThisBuild / tlBaseVersion := "1.0"
<<<<<<< HEAD
ThisBuild / tlCiReleaseBranches := Seq("main") // publish snapshits on `main`
ThisBuild / scalaVersion := scala213Version
=======
ThisBuild / tlCiReleaseBranches := Seq("main") // publish snapshots on `main`
ThisBuild / scalaVersion := scala3Version
>>>>>>> 99514a44
ThisBuild / crossScalaVersions := Seq(scala212Version, scala213Version, scala3Version)
ThisBuild / developers += tlGitHubDev("tpolecat", "Rob Norris")
ThisBuild / tlSonatypeUseLegacyHost := false
ThisBuild / githubWorkflowJavaVersions := Seq(JavaSpec.temurin("11"))
ThisBuild / githubWorkflowBuildPreamble ++= Seq(
  WorkflowStep.Run(
    commands = List("docker-compose up -d"),
    name = Some("Start up Postgres"),
  ),
  WorkflowStep.Sbt(
    commands = List("headerCheckAll"),
    name = Some("Check Headers"),
  ),
)
ThisBuild / githubWorkflowBuild := {
  val current = (ThisBuild / githubWorkflowBuild).value
  current.updated(0, WorkflowStep.Sbt(List("freeGen2", "test"), name = Some("Test")))
}
ThisBuild / githubWorkflowBuildPostamble ++= Seq(
    WorkflowStep.Sbt(
      commands = List("checkGitNoUncommittedChanges"),
      name = Some(s"Check there are no uncommitted changes in git (to catch generated files that weren't committed)"),
    ),
    WorkflowStep.Sbt(
    commands = List("docs/makeSite"),
    name = Some(s"Check Doc Site ($scala213Version only)"),
    cond = Some(s"matrix.scala == '$scala213Version'"),
  )
)

ThisBuild / mergifyPrRules += MergifyPrRule(name = "merge-when-ci-pass", conditions = githubWorkflowGeneratedCI.value.flatMap {
  case job if mergifyRequiredJobs.value.contains(job.id) =>
    val buildSuccesses = for {
      os <- job.oses
      scalaVer <- job.scalas
      javaSpec <- job.javas
    } yield MergifyCondition.Custom(s"status-success=${job.name} ($os, $scalaVer, ${javaSpec.render})")
    buildSuccesses :+ MergifyCondition.Custom("label=merge-on-build-success")
  case _ => Nil
}.toList, actions = List(MergifyAction.Merge()))


// This is used in a couple places. Might be nice to separate these things out.
lazy val postgisDep = "net.postgis" % "postgis-jdbc" % postGisVersion

lazy val compilerFlags = Seq(
  Compile / console / scalacOptions ++= Seq(
    "-Ydelambdafy:inline",    // http://fs2.io/faq.html
  ),
  Compile / doc / scalacOptions --= Seq(
    "-Xfatal-warnings"
  ),
  Test / scalacOptions --= Seq(
    "-Xfatal-warnings"
  ),
//  scalacOptions ++= Seq(
//    "-Xsource:3"
//  )
)

lazy val buildSettings = Seq(
  organization := "org.tpolecat",
  licenses := Seq(License.MIT)
)

lazy val commonSettings =
  compilerFlags ++
  Seq(

    // These sbt-header settings can't be set in ThisBuild for some reason
    headerMappings := headerMappings.value + (HeaderFileType.scala -> HeaderCommentStyle.cppStyleLineComment),
    headerLicense  := Some(HeaderLicense.Custom(
      """|Copyright (c) 2013-2020 Rob Norris and Contributors
         |This software is licensed under the MIT License (MIT).
         |For more information see LICENSE or https://opensource.org/licenses/MIT
         |""".stripMargin
    )),

    // Scaladoc options
    Compile / doc / scalacOptions ++= Seq(
      "-groups",
      "-sourcepath", (LocalRootProject / baseDirectory).value.getAbsolutePath,
      "-doc-source-url", "https://github.com/tpolecat/doobie/blob/v" + version.value + "€{FILE_PATH}.scala"
    ),

    // Kind Projector (Scala 2 only)
    libraryDependencies ++= Seq(
      compilerPlugin("org.typelevel" %% "kind-projector" % "0.13.2" cross CrossVersion.full),
    ).filterNot(_ => tlIsScala3.value),

    // MUnit
    libraryDependencies ++= Seq(
      "org.typelevel"     %% "scalacheck-effect-munit" % "1.0.4"  % Test,
      "org.typelevel"     %% "munit-cats-effect-3"     % "1.0.7" % Test,
      "org.typelevel"     %% "cats-effect-testkit"     % catsEffectVersion % Test,
    ),
    testFrameworks += new TestFramework("munit.Framework"),

    // For some reason tests started hanging with docker-compose so let's disable parallelism.
    Test / parallelExecution := false,
  )

lazy val doobieSettings = buildSettings ++ commonSettings

lazy val doobie = project.in(file("."))
  .enablePlugins(NoPublishPlugin)
  .settings(doobieSettings)
  .settings(
    checkGitNoUncommittedChanges := {
      val gitDiffOutput = "git diff".!!
      if (gitDiffOutput.nonEmpty) {
        throw new Error(s"There are uncommitted changes in git. Perhaps some generated file from FreeGen2 were not committed?\n$gitDiffOutput")
      }
    }
  )
  .aggregate(
    bench,
    core,
    docs,
    example,
    free,
    h2,
    `h2-circe`,
    hikari,
    log4cats,
    postgres,
    `postgres-circe`,
    refined,
    scalatest,
    munit,
    specs2,
    weaver
  )

lazy val free = project
  .in(file("modules/free"))
  .enablePlugins(AutomateHeaderPlugin)
  .settings(doobieSettings)
  .settings(freeGen2Settings)
  .settings(
    name := "doobie-free",
    description := "Pure functional JDBC layer for Scala.",
    scalacOptions += "-Yno-predef",
    scalacOptions -= "-Xfatal-warnings", // the only reason this project exists
    libraryDependencies ++= Seq(
      "co.fs2"         %% "fs2-core"    % fs2Version,
      "org.typelevel"  %% "cats-core"   % catsVersion,
      "org.typelevel"  %% "cats-free"   % catsVersion,
      "org.typelevel"  %% "cats-effect" % catsEffectVersion,
    ) ++Seq(
      scalaOrganization.value %  "scala-reflect" % scalaVersion.value, // required for macros
    ).filterNot(_ => tlIsScala3.value),
    freeGen2Dir     := (Compile / scalaSource).value / "doobie" / "free",
    freeGen2Package := "doobie.free",
    freeGen2Classes := {
      import java.sql._
      List[Class[_]](
        classOf[java.sql.NClob],
        classOf[java.sql.Blob],
        classOf[java.sql.Clob],
        classOf[java.sql.DatabaseMetaData],
        classOf[java.sql.Driver],
        classOf[java.sql.Ref],
        classOf[java.sql.SQLData],
        classOf[java.sql.SQLInput],
        classOf[java.sql.SQLOutput],
        classOf[java.sql.Connection],
        classOf[java.sql.Statement],
        classOf[java.sql.PreparedStatement],
        classOf[java.sql.CallableStatement],
        classOf[java.sql.ResultSet]
      )
    },
  )


lazy val core = project
  .in(file("modules/core"))
  .enablePlugins(AutomateHeaderPlugin)
  .dependsOn(free)
  .settings(doobieSettings)
  .settings(
    name := "doobie-core",
    description := "Pure functional JDBC layer for Scala.",
    libraryDependencies ++= Seq(
      "com.chuusai"    %% "shapeless" % shapelessVersion,
    ).filterNot(_ => tlIsScala3.value) ++ Seq(
      "org.tpolecat"   %% "typename"  % "1.1.0",
      "com.h2database" %  "h2"        % h2Version % "test",
    ),
    scalacOptions += "-Yno-predef",
    Compile / unmanagedSourceDirectories += {
      val sourceDir = (Compile / sourceDirectory).value
      CrossVersion.partialVersion(scalaVersion.value) match {
        case Some((2, n)) if n <= 12 => sourceDir / "scala-2.13-"
        case _                       => sourceDir / "scala-2.13+"
      }
    },
    Compile / sourceGenerators += Def.task {
      val outDir = (Compile / sourceManaged).value / "scala" / "doobie"
      val outFile = new File(outDir, "buildinfo.scala")
      outDir.mkdirs
      val v = version.value
      val t = System.currentTimeMillis
      IO.write(outFile,
        s"""|package doobie
            |
            |/** Auto-generated build information. */
            |object buildinfo {
            |  /** Current version of doobie ($v). */
            |  val version = "$v"
            |  /** Build date (${new java.util.Date(t)}). */
            |  val date    = new java.util.Date(${t}L)
            |}
            |""".stripMargin)
      Seq(outFile)
    }.taskValue
  )

lazy val log4cats = project
  .in(file("modules/log4cats"))
  .enablePlugins(AutomateHeaderPlugin)
  .dependsOn(core)
  .settings(doobieSettings)
  .settings(
    name := "doobie-log4cats",
    description := "log4cats support for doobie.",
    libraryDependencies += "org.typelevel" %% "log4cats-core" % log4catsVersion
  )

lazy val example = project
  .in(file("modules/example"))
  .enablePlugins(NoPublishPlugin)
  .enablePlugins(AutomateHeaderPlugin)
  .settings(doobieSettings)
  .dependsOn(core, postgres, specs2, scalatest, hikari, h2)
  .settings(
    libraryDependencies ++= Seq(
      "co.fs2" %% "fs2-io"     % fs2Version
    )
  )

lazy val postgres = project
  .in(file("modules/postgres"))
  .enablePlugins(AutomateHeaderPlugin)
  .dependsOn(core % "compile->compile;test->test")
  .settings(doobieSettings)
  .settings(freeGen2Settings)
  .settings(
    name  := "doobie-postgres",
    description := "Postgres support for doobie.",
    libraryDependencies ++= Seq(
      "co.fs2"         %% "fs2-io"     % fs2Version,
      "org.postgresql" %  "postgresql" % postgresVersion,
      postgisDep % "provided"
    ),
    scalacOptions -= "-Xfatal-warnings", // we need to do deprecated things
    freeGen2Dir     := (Compile / scalaSource).value / "doobie" / "postgres" / "free",
    freeGen2Package := "doobie.postgres.free",
    freeGen2Classes := {
      List[Class[_]](
        classOf[org.postgresql.copy.CopyIn],
        classOf[org.postgresql.copy.CopyManager],
        classOf[org.postgresql.copy.CopyOut],
        classOf[org.postgresql.largeobject.LargeObject],
        classOf[org.postgresql.largeobject.LargeObjectManager],
        classOf[org.postgresql.PGConnection]
      )
    },
    freeGen2Renames ++= Map(
      classOf[org.postgresql.copy.CopyDual]     -> "PGCopyDual",
      classOf[org.postgresql.copy.CopyIn]       -> "PGCopyIn",
      classOf[org.postgresql.copy.CopyManager]  -> "PGCopyManager",
      classOf[org.postgresql.copy.CopyOut]      -> "PGCopyOut",
    ),
      initialCommands := """
      import cats._, cats.data._, cats.implicits._, cats.effect._
      import doobie._, doobie.implicits._
      import doobie.postgres._, doobie.postgres.implicits._
      implicit val cs = IO.contextShift(scala.concurrent.ExecutionContext.global)
      val xa = Transactor.fromDriverManager[IO](driver = "org.postgresql.Driver", url = "jdbc:postgresql:world", user = "postgres", pass = "password", logHandler = None)
      val yolo = xa.yolo
      import yolo._
      import net.postgis._
      import org.postgresql.util._
      import org.postgresql.geometric._
      """,
    consoleQuick / initialCommands := ""
  )

lazy val `postgres-circe` = project
  .in(file("modules/postgres-circe"))
  .enablePlugins(AutomateHeaderPlugin)
  .dependsOn(core, postgres)
  .settings(doobieSettings)
  .settings(
    name  := "doobie-postgres-circe",
    description := "Postgres circe support for doobie.",
    libraryDependencies ++= Seq(
      "io.circe"    %% "circe-core"    % circeVersion,
      "io.circe"    %% "circe-parser"  % circeVersion
    )
  )

lazy val h2 = project
  .in(file("modules/h2"))
  .enablePlugins(AutomateHeaderPlugin)
  .settings(doobieSettings)
  .dependsOn(core % "compile->compile;test->test")
  .settings(
    name  := "doobie-h2",
    description := "H2 support for doobie.",
    libraryDependencies += "com.h2database" % "h2"  % h2Version,
    scalacOptions -= "-Xfatal-warnings" // we need to do deprecated things
  )

lazy val `h2-circe` = project
  .in(file("modules/h2-circe"))
  .enablePlugins(AutomateHeaderPlugin)
  .dependsOn(core, h2)
  .settings(doobieSettings)
  .settings(
    name  := "doobie-h2-circe",
    description := "h2 circe support for doobie.",
    libraryDependencies ++= Seq(
      "io.circe"    %% "circe-core"    % circeVersion,
      "io.circe"    %% "circe-parser"  % circeVersion
    )
  )

lazy val hikari = project
  .in(file("modules/hikari"))
  .enablePlugins(AutomateHeaderPlugin)
  .dependsOn(core)
  .dependsOn(postgres % "test")
  .settings(doobieSettings)
  .settings(
    name := "doobie-hikari",
    description := "Hikari support for doobie.",
    libraryDependencies ++= Seq(
      //needs to be excluded, otherwise coursier may resolve slf4j-api 2 if > Java 11
      "com.zaxxer"     % "HikariCP"   % hikariVersion exclude("org.slf4j", "slf4j-api"),
      "com.h2database" % "h2"         % h2Version      % "test",
      "org.slf4j"      % "slf4j-api"  % slf4jVersion,
      "org.slf4j"      % "slf4j-nop"  % slf4jVersion   % "test"
    )
  )

lazy val specs2 = project
  .in(file("modules/specs2"))
  .enablePlugins(AutomateHeaderPlugin)
  .dependsOn(core)
  .dependsOn(h2 % "test")
  .settings(doobieSettings)
  .settings(
    name := "doobie-specs2",
    description := "Specs2 support for doobie.",
    libraryDependencies += "org.specs2" %% "specs2-core" % specs2Version
  )

lazy val scalatest = project
  .in(file("modules/scalatest"))
  .enablePlugins(AutomateHeaderPlugin)
  .dependsOn(core)
  .settings(doobieSettings)
  .settings(
    name := s"doobie-scalatest",
    description := "Scalatest support for doobie.",
    libraryDependencies ++= Seq(
      "org.scalatest"  %% "scalatest" % scalatestVersion,
      "com.h2database" %  "h2"        % h2Version % "test"
    )
  )

lazy val munit = project
  .in(file("modules/munit"))
  .enablePlugins(AutomateHeaderPlugin)
  .dependsOn(core)
  .settings(doobieSettings)
  .settings(
    name := s"doobie-munit",
    description := "MUnit support for doobie.",
    testFrameworks += new TestFramework("munit.Framework"),
    libraryDependencies ++= Seq(
      "org.scalameta"   %% "munit" % munitVersion,
      "com.h2database"  %  "h2"    % h2Version % "test"
    )
  )

lazy val weaver = project
  .in(file("modules/weaver"))
  .enablePlugins(AutomateHeaderPlugin)
  .dependsOn(core)
  .settings(doobieSettings)
  .settings(
    name := s"doobie-weaver",
    description := "Weaver support for doobie.",
    testFrameworks += new TestFramework("weaver.framework.CatsEffect"),
    libraryDependencies ++= Seq(
      "com.disneystreaming" %% "weaver-cats" % weaverVersion,
      "com.h2database"  %  "h2"    % h2Version % "test"
    )
  )

lazy val bench = project
  .in(file("modules/bench"))
  .enablePlugins(NoPublishPlugin)
  .enablePlugins(AutomateHeaderPlugin)
  .enablePlugins(JmhPlugin)
  .dependsOn(core, postgres)
  .settings(doobieSettings)

lazy val docs = project
  .in(file("modules/docs"))
  .dependsOn(core, postgres, specs2, munit, hikari, h2, scalatest, weaver)
  .enablePlugins(NoPublishPlugin)
  .enablePlugins(ParadoxPlugin)
  .enablePlugins(ParadoxSitePlugin)
  .enablePlugins(GhpagesPlugin)
  .enablePlugins(MdocPlugin)
  .settings(doobieSettings)
  .settings(
    scalacOptions := Nil,

    libraryDependencies ++= Seq(
      "io.circe"    %% "circe-core"    % circeVersion,
      "io.circe"    %% "circe-generic" % circeVersion,
      "io.circe"    %% "circe-parser"  % circeVersion,
    ),
    Test / fork := true,

    // postgis is `provided` dependency for users, and section from book of doobie needs it
    libraryDependencies += postgisDep,

    git.remoteRepo     := "git@github.com:tpolecat/doobie.git",
    ghpagesNoJekyll    := true,
    publish / skip     := true,
    paradoxTheme       := Some(builtinParadoxTheme("generic")),
    version            := version.value.takeWhile(_ != '+'), // strip off the +3-f22dca22+20191110-1520-SNAPSHOT business
    paradoxProperties ++= Map(
      "scala-versions"           -> {
        val crossVersions = (core / crossScalaVersions).value.flatMap(CrossVersion.partialVersion)
        val scala2Versions = crossVersions.filter(_._1 == 2).map(_._2).mkString("2.", "/", "") // 2.12/13
        val scala3 = crossVersions.find(_._1 == 3).map(_ => "3") // 3
        List(Some(scala2Versions), scala3).flatten.filter(_.nonEmpty).mkString(" and ") // 2.12/13 and 3
      },
      "org"                      -> organization.value,
      "scala.binary.version"     -> CrossVersion.binaryScalaVersion(scalaVersion.value),
      "version"                  -> version.value,
      "catsVersion"              -> catsVersion,
      "fs2Version"               -> fs2Version,
      "shapelessVersion"         -> shapelessVersion,
      "h2Version"                -> h2Version,
      "postgresVersion"          -> postgresVersion,
      "scalaVersion"             -> scalaVersion.value,
    ),

    mdocIn := baseDirectory.value / "src" / "main" / "mdoc",
    Compile / paradox / sourceDirectory := mdocOut.value,
    makeSite := makeSite.dependsOn(mdoc.toTask("")).value,
  )


lazy val refined = project
  .in(file("modules/refined"))
  .enablePlugins(AutomateHeaderPlugin)
  .dependsOn(core)
  .settings(doobieSettings)
  .settings(
    name := "doobie-refined",
    description := "Refined support for doobie.",
    libraryDependencies ++= Seq(
      "eu.timepit"     %% "refined" % refinedVersion,
      "com.h2database" %  "h2"      % h2Version       % "test"
    )
  )

lazy val checkGitNoUncommittedChanges = taskKey[Unit]("Check git working tree is clean (no uncommitted changes) due to generated code not being committed")<|MERGE_RESOLUTION|>--- conflicted
+++ resolved
@@ -31,13 +31,8 @@
 
 // Basic versioning and publishing stuff
 ThisBuild / tlBaseVersion := "1.0"
-<<<<<<< HEAD
-ThisBuild / tlCiReleaseBranches := Seq("main") // publish snapshits on `main`
-ThisBuild / scalaVersion := scala213Version
-=======
 ThisBuild / tlCiReleaseBranches := Seq("main") // publish snapshots on `main`
 ThisBuild / scalaVersion := scala3Version
->>>>>>> 99514a44
 ThisBuild / crossScalaVersions := Seq(scala212Version, scala213Version, scala3Version)
 ThisBuild / developers += tlGitHubDev("tpolecat", "Rob Norris")
 ThisBuild / tlSonatypeUseLegacyHost := false
