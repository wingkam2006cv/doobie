import FreeGen2._

// Library versions all in one place, for convenience and sanity.
lazy val catsVersion          = "2.1.1"
lazy val catsEffectVersion    = "3.0.0-M2"
lazy val circeVersion         = "0.13.0"
<<<<<<< HEAD
lazy val collCompatVersion    = "2.1.6"
lazy val fs2Version           = "3.0.0-M2"
=======
lazy val collCompatVersion    = "2.2.0"
lazy val fs2Version           = "2.4.4"
>>>>>>> e7f0d5d0
lazy val h2Version            = "1.4.200"
lazy val hikariVersion        = "3.4.5"
lazy val kindProjectorVersion = "0.11.0"
lazy val monixVersion         = "3.2.2"
lazy val quillVersion         = "3.6.0-RC3-SNAPSHOT"
lazy val postGisVersion       = "2.5.0"
lazy val postgresVersion      = "42.2.18"
lazy val refinedVersion       = "0.9.17"
lazy val scalaCheckVersion    = "1.15.0"
lazy val scalatestVersion     = "3.2.2"
lazy val shapelessVersion     = "2.3.3"
lazy val silencerVersion      = "1.7.1"
lazy val sourcecodeVersion    = "0.2.1"
lazy val specs2Version        = "4.10.5"
lazy val scala212Version      = "2.12.12"
lazy val scala213Version      = "2.13.3"
lazy val slf4jVersion         = "1.7.30"

// These are releases to ignore during MiMa checks
lazy val botchedReleases = Set("0.8.0", "0.8.1")

// This is used in a couple places. Might be nice to separate these things out.
lazy val postgisDep = "net.postgis" % "postgis-jdbc" % postGisVersion

lazy val compilerFlags = Seq(
  scalacOptions in (Compile, console) ++= Seq(
    "-Ydelambdafy:inline",    // http://fs2.io/faq.html
    "-P:silencer:checkUnused" // https://github.com/ghik/silencer#detecting-unused-annotations
  ),
  scalacOptions in (Compile, doc) --= Seq(
    "-Xfatal-warnings"
  ),
  libraryDependencies ++= Seq(
    compilerPlugin("com.github.ghik" % "silencer-plugin" % silencerVersion cross CrossVersion.full),
    "com.github.ghik" % "silencer-lib" % silencerVersion % Provided cross CrossVersion.full,
    "org.scala-lang.modules" %% "scala-collection-compat" % collCompatVersion
  )
)

lazy val buildSettings = Seq(
  organization := "org.tpolecat",
  licenses ++= Seq(("MIT", url("http://opensource.org/licenses/MIT")))
)

lazy val commonSettings =
  compilerFlags ++
  Seq(
    scalaVersion := scala213Version,
    crossScalaVersions := Seq(scala212Version, scala213Version),

    // These sbt-header settings can't be set in ThisBuild for some reason
    headerMappings := headerMappings.value + (HeaderFileType.scala -> HeaderCommentStyle.cppStyleLineComment),
    headerLicense  := Some(HeaderLicense.Custom(
      """|Copyright (c) 2013-2020 Rob Norris and Contributors
         |This software is licensed under the MIT License (MIT).
         |For more information see LICENSE or https://opensource.org/licenses/MIT
         |""".stripMargin
    )),

    scalacOptions in (Compile, doc) ++= Seq(
      "-groups",
      "-sourcepath", (baseDirectory in LocalRootProject).value.getAbsolutePath,
      "-doc-source-url", "https://github.com/tpolecat/doobie/blob/v" + version.value + "€{FILE_PATH}.scala"
    ),
    libraryDependencies ++= Seq(
      "org.scalacheck" %% "scalacheck"        % scalaCheckVersion % "test",
      "org.specs2"     %% "specs2-core"       % specs2Version     % "test",
      "org.specs2"     %% "specs2-scalacheck" % specs2Version     % "test"
    ),
    addCompilerPlugin("org.typelevel" %% "kind-projector" % kindProjectorVersion cross CrossVersion.full),

    // For some reason tests started hanginging with docker-compose so let's disable parallelism.
    Test / parallelExecution := false,

    // We occasionally use snapshots.
    resolvers +=
      "Sonatype OSS Snapshots" at "https://oss.sonatype.org/content/repositories/snapshots",
  )

lazy val publishSettings = Seq(
  homepage := Some(url("https://github.com/tpolecat/doobie")),
  developers := List(
    Developer("tpolecat", "Rob Norris", "rob_norris@mac.com", url("http://www.tpolecat.org"))
  ),
  mappings in (Compile, packageSrc) ++= (managedSources in Compile).value pair sbt.io.Path.relativeTo(sourceManaged.value / "main" / "scala"),
  mimaPreviousArtifacts ~= { as => as.filterNot(a => botchedReleases.contains(a.revision)) }
)

lazy val noPublishSettings = Seq(
  skip in publish := true,
  mimaPreviousArtifacts := Set()
)

lazy val doobieSettings = buildSettings ++ commonSettings

lazy val doobie = project.in(file("."))
  .settings(doobieSettings)
  .settings(noPublishSettings)
  .aggregate(
    bench,
    core,
    docs,
    example,
    free,
    h2,
    hikari,
    postgres,
    `postgres-circe`,
    quill,
    refined,
    scalatest,
    specs2,
  )

lazy val free = project
  .in(file("modules/free"))
  .enablePlugins(AutomateHeaderPlugin)
  .settings(doobieSettings)
  .settings(publishSettings)
  .settings(freeGen2Settings)
  .settings(
    name := "doobie-free",
    description := "Pure functional JDBC layer for Scala.",
    scalacOptions += "-Yno-predef",
    scalacOptions -= "-Xfatal-warnings", // the only reason this project exists
    libraryDependencies ++= Seq(
      "co.fs2"         %% "fs2-core"    % fs2Version,
      "org.typelevel"  %% "cats-core"   % catsVersion,
      "org.typelevel"  %% "cats-free"   % catsVersion,
      "org.typelevel"  %% "cats-effect" % catsEffectVersion,
    ),
    freeGen2Dir     := (scalaSource in Compile).value / "doobie" / "free",
    freeGen2Package := "doobie.free",
    freeGen2Classes := {
      import java.sql._
      List[Class[_]](
        classOf[java.sql.NClob],
        classOf[java.sql.Blob],
        classOf[java.sql.Clob],
        classOf[java.sql.DatabaseMetaData],
        classOf[java.sql.Driver],
        classOf[java.sql.Ref],
        classOf[java.sql.SQLData],
        classOf[java.sql.SQLInput],
        classOf[java.sql.SQLOutput],
        classOf[java.sql.Connection],
        classOf[java.sql.Statement],
        classOf[java.sql.PreparedStatement],
        classOf[java.sql.CallableStatement],
        classOf[java.sql.ResultSet]
      )
    }
  )


lazy val core = project
  .in(file("modules/core"))
  .enablePlugins(AutomateHeaderPlugin)
  .dependsOn(free)
  .settings(doobieSettings)
  .settings(publishSettings)
  .settings(
    name := "doobie-core",
    description := "Pure functional JDBC layer for Scala.",
    libraryDependencies ++= Seq(
      scalaOrganization.value %  "scala-reflect" % scalaVersion.value, // required for shapeless macros
      "com.chuusai"           %% "shapeless"     % shapelessVersion,
      "com.lihaoyi"           %% "sourcecode"    % sourcecodeVersion,
      "com.h2database"        %  "h2"            % h2Version % "test",
    ),

    scalacOptions += "-Yno-predef",
    unmanagedSourceDirectories in Compile += {
      val sourceDir = (sourceDirectory in Compile).value
      CrossVersion.partialVersion(scalaVersion.value) match {
        case Some((2, n)) if n <= 12 => sourceDir / "scala-2.13-"
        case _                       => sourceDir / "scala-2.13+"
      }
    },
    sourceGenerators in Compile += Def.task {
      val outDir = (sourceManaged in Compile).value / "scala" / "doobie"
      val outFile = new File(outDir, "buildinfo.scala")
      outDir.mkdirs
      val v = version.value
      val t = System.currentTimeMillis
      IO.write(outFile,
        s"""|package doobie
            |
            |/** Auto-generated build information. */
            |object buildinfo {
            |  /** Current version of doobie ($v). */
            |  val version = "$v"
            |  /** Build date (${new java.util.Date(t)}). */
            |  val date    = new java.util.Date(${t}L)
            |}
            |""".stripMargin)
      Seq(outFile)
    }.taskValue
  )

lazy val example = project
  .in(file("modules/example"))
  .enablePlugins(AutomateHeaderPlugin)
  .settings(doobieSettings ++ noPublishSettings)
  .dependsOn(core, postgres, specs2, scalatest, hikari, h2)
  .settings(
    libraryDependencies ++= Seq(
      "co.fs2" %% "fs2-io"     % fs2Version
    )
  )

lazy val postgres = project
  .in(file("modules/postgres"))
  .enablePlugins(AutomateHeaderPlugin)
  .dependsOn(core % "compile->compile;test->test")
  .settings(doobieSettings)
  .settings(publishSettings)
  .settings(freeGen2Settings)
  .settings(
    name  := "doobie-postgres",
    description := "Postgres support for doobie.",
    libraryDependencies ++= Seq(
      "co.fs2" %% "fs2-io"     % fs2Version,
      "org.postgresql" % "postgresql" % postgresVersion,
      postgisDep % "provided"
    ),
    scalacOptions -= "-Xfatal-warnings", // we need to do deprecated things
    freeGen2Dir     := (scalaSource in Compile).value / "doobie" / "postgres" / "free",
    freeGen2Package := "doobie.postgres.free",
    freeGen2Classes := {
      import java.sql._
      List[Class[_]](
        classOf[org.postgresql.copy.CopyIn],
        classOf[org.postgresql.copy.CopyManager],
        classOf[org.postgresql.copy.CopyOut],
        classOf[org.postgresql.fastpath.Fastpath],
        classOf[org.postgresql.largeobject.LargeObject],
        classOf[org.postgresql.largeobject.LargeObjectManager],
        classOf[org.postgresql.PGConnection]
      )
    },
    freeGen2Renames ++= Map(
      classOf[org.postgresql.copy.CopyDual]     -> "PGCopyDual",
      classOf[org.postgresql.copy.CopyIn]       -> "PGCopyIn",
      classOf[org.postgresql.copy.CopyManager]  -> "PGCopyManager",
      classOf[org.postgresql.copy.CopyOut]      -> "PGCopyOut",
      classOf[org.postgresql.fastpath.Fastpath] -> "PGFastpath"
    ),
    initialCommands := """
      import cats._, cats.data._, cats.implicits._, cats.effect._
      import doobie._, doobie.implicits._
      import doobie.postgres._, doobie.postgres.implicits._
      implicit val cs = IO.contextShift(scala.concurrent.ExecutionContext.global)
      val xa = Transactor.fromDriverManager[IO]("org.postgresql.Driver", "jdbc:postgresql:world", "postgres", "")
      val yolo = xa.yolo
      import yolo._
      import org.postgis._
      import org.postgresql.util._
      import org.postgresql.geometric._
      """,
    initialCommands in consoleQuick := ""
  )

lazy val `postgres-circe` = project
  .in(file("modules/postgres-circe"))
  .enablePlugins(AutomateHeaderPlugin)
  .dependsOn(core, postgres)
  .settings(doobieSettings)
  .settings(publishSettings)
  .settings(
    name  := "doobie-postgres-circe",
    description := "Postgres circe support for doobie.",
    libraryDependencies ++= Seq(
      "io.circe"    %% "circe-core"    % circeVersion,
      "io.circe"    %% "circe-parser"  % circeVersion
    )
  )

lazy val h2 = project
  .in(file("modules/h2"))
  .enablePlugins(AutomateHeaderPlugin)
  .settings(doobieSettings)
  .settings(publishSettings)
  .dependsOn(core % "compile->compile;test->test")
  .settings(
    name  := "doobie-h2",
    description := "H2 support for doobie.",
    libraryDependencies += "com.h2database" % "h2"  % h2Version,
    scalacOptions -= "-Xfatal-warnings" // we need to do deprecated things
  )

lazy val hikari = project
  .in(file("modules/hikari"))
  .enablePlugins(AutomateHeaderPlugin)
  .dependsOn(core)
  .dependsOn(postgres % "test")
  .settings(doobieSettings)
  .settings(publishSettings)
  .settings(
    name := "doobie-hikari",
    description := "Hikari support for doobie.",
    libraryDependencies ++= Seq(
      "com.zaxxer"     % "HikariCP"   % hikariVersion,
      "com.h2database" % "h2"         % h2Version      % "test",
      "org.slf4j"      % "slf4j-nop"  % slf4jVersion   % "test"
    )
  )

lazy val specs2 = project
  .in(file("modules/specs2"))
  .enablePlugins(AutomateHeaderPlugin)
  .dependsOn(core)
  .dependsOn(h2 % "test")
  .settings(doobieSettings)
  .settings(publishSettings)
  .settings(
    name := "doobie-specs2",
    description := "Specs2 support for doobie.",
    libraryDependencies += "org.specs2" %% "specs2-core" % specs2Version
  )

lazy val scalatest = project
  .in(file("modules/scalatest"))
  .enablePlugins(AutomateHeaderPlugin)
  .dependsOn(core)
  .settings(doobieSettings)
  .settings(publishSettings)
  .settings(
    name := s"doobie-scalatest",
    description := "Scalatest support for doobie.",
    libraryDependencies ++= Seq(
      "org.scalatest" %% "scalatest" % scalatestVersion,
      "com.h2database"  %  "h2"       % h2Version % "test"
    )
  )

lazy val bench = project
  .in(file("modules/bench"))
  .enablePlugins(AutomateHeaderPlugin)
  .enablePlugins(JmhPlugin)
  .dependsOn(core, postgres)
  .settings(doobieSettings)
  .settings(noPublishSettings)

lazy val docs = project
  .in(file("modules/docs"))
  .dependsOn(core, postgres, specs2, hikari, h2, scalatest, quill)
  .enablePlugins(ParadoxPlugin)
  .enablePlugins(ParadoxSitePlugin)
  .enablePlugins(GhpagesPlugin)
  .enablePlugins(MdocPlugin)
  .settings(doobieSettings)
  .settings(noPublishSettings)
  .settings(
    scalacOptions := Nil,

    libraryDependencies ++= Seq(
      "io.circe"    %% "circe-core"    % circeVersion,
      "io.circe"    %% "circe-generic" % circeVersion,
      "io.circe"    %% "circe-parser"  % circeVersion,
      "io.monix"    %% "monix-eval"    % monixVersion,
    ),
    fork in Test := true,

    // postgis is `provided` dependency for users, and section from book of doobie needs it
    libraryDependencies += postgisDep,


    // Settings for sbt-microsites https://47deg.github.io/sbt-microsites/
    // version                   := version.value.takeWhile(_ != '+'), // strip off the +3-f22dca22+20191110-1520-SNAPSHOT business
    // micrositeImgDirectory     := baseDirectory.value / "src/main/resources/microsite/img",
    // micrositeName             := "doobie",
    // micrositeDescription      := "A functional JDBC layer for Scala.",
    // micrositeAuthor           := "Rob Norris",
    // micrositeGithubOwner      := "tpolecat",
    // micrositeGithubRepo       := "doobie",
    // micrositeGitterChannel    := false, // no me gusta
    // micrositeBaseUrl          := "/doobie",
    // micrositeDocumentationUrl := "https://www.javadoc.io/doc/org.tpolecat/doobie-core_2.12",
    // micrositeHighlightTheme   := "color-brewer",
    // micrositePalette := Map(
    //   "brand-primary"     -> "#E35D31",
    //   "brand-secondary"   -> "#B24916",
    //   "brand-tertiary"    -> "#B24916",
    //   "gray-dark"         -> "#453E46",
    //   "gray"              -> "#837F84",
    //   "gray-light"        -> "#E3E2E3",
    //   "gray-lighter"      -> "#F4F3F4",
    //   "white-color"       -> "#FFFFFF"
    // ),
    // micrositeConfigYaml := ConfigYml(
    //   yamlCustomProperties = Map(
    //     "doobieVersion"    -> version.value,
    //     "catsVersion"      -> catsVersion,
    //     "fs2Version"       -> fs2Version,
    //     "shapelessVersion" -> shapelessVersion,
    //     "h2Version"        -> h2Version,
    //     "postgresVersion"  -> postgresVersion,
    //     "scalaVersion"     -> scalaVersion.value,
    //     "scalaVersions"    -> (crossScalaVersions in core).value.flatMap(CrossVersion.partialVersion).map(_._2).mkString("2.", "/", ""), // 2.12/13
    //     "quillVersion"     -> quillVersion
    //   )
    // ),
    // micrositeExtraMdFiles := Map(
    //   file("CHANGELOG.md") -> ExtraMdFileConfig("changelog.md", "page", Map("title" -> "changelog", "section" -> "changelog", "position" -> "4")),
    //   file("LICENSE")      -> ExtraMdFileConfig("license.md",   "page", Map("title" -> "license",   "section" -> "license",   "position" -> "5"))
    // ),
    // micrositeCompilingDocsTool := WithMdoc,
    // mdocIn                     := sourceDirectory.value / "main" / "tut"

    git.remoteRepo     := "git@github.com:tpolecat/doobie.git",
    ghpagesNoJekyll    := true,
    publish / skip     := true,
    paradoxTheme       := Some(builtinParadoxTheme("generic")),
    version            := version.value.takeWhile(_ != '+'), // strip off the +3-f22dca22+20191110-1520-SNAPSHOT business
    paradoxProperties ++= Map(
      "scala-versions"           -> (crossScalaVersions in core).value.map(CrossVersion.partialVersion).flatten.map(_._2).mkString("2.", "/", ""),
      "org"                      -> organization.value,
      "scala.binary.version"     -> s"2.${CrossVersion.partialVersion(scalaVersion.value).get._2}",
      "core-dep"                 -> s"${(core / name).value}_2.${CrossVersion.partialVersion(scalaVersion.value).get._2}",
      "version"                  -> version.value,
      "scaladoc.doobie.base_url" -> s"https://static.javadoc.io/org.tpolecat/doobie-core_2.12/${version.value}",
      "catsVersion"              -> catsVersion,
      "fs2Version"               -> fs2Version,
      "shapelessVersion"         -> shapelessVersion,
      "h2Version"                -> h2Version,
      "postgresVersion"          -> postgresVersion,
      "quillVersion"             -> quillVersion,
      "scalaVersion"             -> scalaVersion.value,
    ),

    mdocIn := (baseDirectory.value) / "src" / "main" / "mdoc",
    Compile / paradox / sourceDirectory := mdocOut.value,
    makeSite := makeSite.dependsOn(mdoc.toTask("")).value,

  )

lazy val refined = project
  .in(file("modules/refined"))
  .enablePlugins(AutomateHeaderPlugin)
  .dependsOn(core)
  .settings(doobieSettings)
  .settings(publishSettings)
  .settings(
    name := "doobie-refined",
    description := "Refined support for doobie.",
    libraryDependencies ++= Seq(
      "eu.timepit"     %% "refined" % refinedVersion,
      "com.h2database" %  "h2"      % h2Version       % "test"
    )
  )

lazy val quill = project
  .in(file("modules/quill"))
  .enablePlugins(AutomateHeaderPlugin)
  .dependsOn(core)
  .dependsOn(postgres % "test")
  .settings(doobieSettings)
  .settings(publishSettings)
  .settings(
    name := "doobie-quill",
    description := "Quill support for doobie.",
    libraryDependencies ++= Seq(
      "io.getquill" %% "quill-jdbc"   % quillVersion,
      "org.slf4j"   %  "slf4j-simple" % slf4jVersion % "test"
    ),
  )<|MERGE_RESOLUTION|>--- conflicted
+++ resolved
@@ -4,13 +4,8 @@
 lazy val catsVersion          = "2.1.1"
 lazy val catsEffectVersion    = "3.0.0-M2"
 lazy val circeVersion         = "0.13.0"
-<<<<<<< HEAD
-lazy val collCompatVersion    = "2.1.6"
+lazy val collCompatVersion    = "2.2.0"
 lazy val fs2Version           = "3.0.0-M2"
-=======
-lazy val collCompatVersion    = "2.2.0"
-lazy val fs2Version           = "2.4.4"
->>>>>>> e7f0d5d0
 lazy val h2Version            = "1.4.200"
 lazy val hikariVersion        = "3.4.5"
 lazy val kindProjectorVersion = "0.11.0"
