import FreeGen2._
import sbt.dsl.LinterLevel.Ignore

// Library versions all in one place, for convenience and sanity.
lazy val catsVersion          = "2.7.0"
lazy val catsEffectVersion    = "3.3.11"
lazy val circeVersion         = "0.14.2"
lazy val fs2Version           = "3.2.11"
lazy val h2Version            = "1.4.200"
lazy val hikariVersion        = "4.0.3" // N.B. Hikari v4 introduces a breaking change via slf4j v2
lazy val kindProjectorVersion = "0.11.2"
lazy val postGisVersion       = "2.5.1"
lazy val postgresVersion      = "42.3.5"
lazy val refinedVersion       = "0.9.28"
lazy val scalaCheckVersion    = "1.15.4"
lazy val scalatestVersion     = "3.2.10"
lazy val munitVersion         = "1.0.0-M6"
lazy val shapelessVersion     = "2.3.9"
lazy val silencerVersion      = "1.7.1"
lazy val specs2Version        = "4.15.0"
lazy val scala212Version      = "2.12.15"
lazy val scala213Version      = "2.13.8"
lazy val scala30Version       = "3.1.1"
lazy val slf4jVersion         = "1.7.36"

// Basic versioning and publishing stuff
ThisBuild / tlBaseVersion := "1.0"
ThisBuild / tlCiReleaseBranches := Seq("main") // publish snapshits on `main`
ThisBuild / scalaVersion := scala213Version
ThisBuild / crossScalaVersions := Seq(scala212Version, scala213Version, scala30Version)
ThisBuild / developers += tlGitHubDev("tpolecat", "Rob Norris")
ThisBuild / tlSonatypeUseLegacyHost := false
ThisBuild / githubWorkflowJavaVersions := Seq(JavaSpec.temurin("8"))
ThisBuild / githubWorkflowBuildPreamble ++= Seq(
  WorkflowStep.Run(
    commands = List("docker-compose up -d"),
    name = Some("Start up Postgres"),
  ),
  WorkflowStep.Sbt(
    commands = List("headerCheckAll"),
    name = Some("Check Headers"),
  ),
)
ThisBuild / githubWorkflowBuildPostamble ++= Seq(
  WorkflowStep.Sbt(
    commands = List("docs/makeSite"),
    name = Some(s"Check Doc Site ($scala213Version only)"),
    cond = Some(s"matrix.scala == '$scala213Version'"),
  )
)

// This is used in a couple places. Might be nice to separate these things out.
lazy val postgisDep = "net.postgis" % "postgis-jdbc" % postGisVersion

lazy val compilerFlags = Seq(
  Compile / console / scalacOptions ++= Seq(
    "-Ydelambdafy:inline",    // http://fs2.io/faq.html
  ),
  Compile / doc / scalacOptions --= Seq(
    "-Xfatal-warnings"
  ),
  Test / scalacOptions --= Seq(
    "-Xfatal-warnings"
  ),
<<<<<<< HEAD
=======
  libraryDependencies ++= Seq(
    "org.scala-lang.modules" %% "scala-collection-compat" % "2.8.1"
  )
>>>>>>> ccb22664
)

lazy val buildSettings = Seq(
  organization := "org.tpolecat",
  licenses := Seq(License.MIT)
)

lazy val commonSettings =
  compilerFlags ++
  Seq(

    // These sbt-header settings can't be set in ThisBuild for some reason
    headerMappings := headerMappings.value + (HeaderFileType.scala -> HeaderCommentStyle.cppStyleLineComment),
    headerLicense  := Some(HeaderLicense.Custom(
      """|Copyright (c) 2013-2020 Rob Norris and Contributors
         |This software is licensed under the MIT License (MIT).
         |For more information see LICENSE or https://opensource.org/licenses/MIT
         |""".stripMargin
    )),

    // Scaladoc options
    Compile / doc / scalacOptions ++= Seq(
      "-groups",
      "-sourcepath", (LocalRootProject / baseDirectory).value.getAbsolutePath,
      "-doc-source-url", "https://github.com/tpolecat/doobie/blob/v" + version.value + "€{FILE_PATH}.scala"
    ),

    // Kind Projector (Scala 2 only)
    libraryDependencies ++= Seq(
      compilerPlugin("org.typelevel" %% "kind-projector" % "0.13.2" cross CrossVersion.full),
    ).filterNot(_ => tlIsScala3.value),

    // MUnit
    libraryDependencies ++= Seq(
      "org.typelevel"     %% "scalacheck-effect-munit" % "1.0.4"  % Test,
      "org.typelevel"     %% "munit-cats-effect-3"     % "1.0.7" % Test,
    ),
    testFrameworks += new TestFramework("munit.Framework"),

    // For some reason tests started hanginging with docker-compose so let's disable parallelism.
    Test / parallelExecution := false,
  )

lazy val doobieSettings = buildSettings ++ commonSettings

lazy val doobie = project.in(file("."))
  .enablePlugins(NoPublishPlugin)
  .settings(doobieSettings)
  .aggregate(
    bench,
    core,
    docs,
    example,
    free,
    h2,
    `h2-circe`,
    hikari,
    postgres,
    `postgres-circe`,
    refined,
    scalatest,
    munit,
    specs2,
  )

lazy val free = project
  .in(file("modules/free"))
  .enablePlugins(AutomateHeaderPlugin)
  .settings(doobieSettings)
  .settings(freeGen2Settings)
  .settings(
    name := "doobie-free",
    description := "Pure functional JDBC layer for Scala.",
    scalacOptions += "-Yno-predef",
    scalacOptions -= "-Xfatal-warnings", // the only reason this project exists
    libraryDependencies ++= Seq(
      "co.fs2"         %% "fs2-core"    % fs2Version,
      "org.typelevel"  %% "cats-core"   % catsVersion,
      "org.typelevel"  %% "cats-free"   % catsVersion,
      "org.typelevel"  %% "cats-effect" % catsEffectVersion,
    ) ++Seq(
      scalaOrganization.value %  "scala-reflect" % scalaVersion.value, // required for macros
    ).filterNot(_ => tlIsScala3.value),
    freeGen2Dir     := (Compile / scalaSource).value / "doobie" / "free",
    freeGen2Package := "doobie.free",
    freeGen2Classes := {
      import java.sql._
      List[Class[_]](
        classOf[java.sql.NClob],
        classOf[java.sql.Blob],
        classOf[java.sql.Clob],
        classOf[java.sql.DatabaseMetaData],
        classOf[java.sql.Driver],
        classOf[java.sql.Ref],
        classOf[java.sql.SQLData],
        classOf[java.sql.SQLInput],
        classOf[java.sql.SQLOutput],
        classOf[java.sql.Connection],
        classOf[java.sql.Statement],
        classOf[java.sql.PreparedStatement],
        classOf[java.sql.CallableStatement],
        classOf[java.sql.ResultSet]
      )
    }
  )


lazy val core = project
  .in(file("modules/core"))
  .enablePlugins(AutomateHeaderPlugin)
  .dependsOn(free)
  .settings(doobieSettings)
  .settings(
    name := "doobie-core",
    description := "Pure functional JDBC layer for Scala.",
    libraryDependencies ++= Seq(
      "com.chuusai"    %% "shapeless" % shapelessVersion,
    ).filterNot(_ => tlIsScala3.value) ++ Seq(
      "org.tpolecat"   %% "typename"  % "1.0.0",
      "com.h2database" %  "h2"        % h2Version % "test",
    ),
    scalacOptions += "-Yno-predef",
    Compile / unmanagedSourceDirectories += {
      val sourceDir = (Compile / sourceDirectory).value
      CrossVersion.partialVersion(scalaVersion.value) match {
        case Some((2, n)) if n <= 12 => sourceDir / "scala-2.13-"
        case _                       => sourceDir / "scala-2.13+"
      }
    },
    Compile / sourceGenerators += Def.task {
      val outDir = (Compile / sourceManaged).value / "scala" / "doobie"
      val outFile = new File(outDir, "buildinfo.scala")
      outDir.mkdirs
      val v = version.value
      val t = System.currentTimeMillis
      IO.write(outFile,
        s"""|package doobie
            |
            |/** Auto-generated build information. */
            |object buildinfo {
            |  /** Current version of doobie ($v). */
            |  val version = "$v"
            |  /** Build date (${new java.util.Date(t)}). */
            |  val date    = new java.util.Date(${t}L)
            |}
            |""".stripMargin)
      Seq(outFile)
    }.taskValue
  )

lazy val example = project
  .in(file("modules/example"))
  .enablePlugins(NoPublishPlugin)
  .enablePlugins(AutomateHeaderPlugin)
  .settings(doobieSettings)
  .dependsOn(core, postgres, specs2, scalatest, hikari, h2)
  .settings(
    libraryDependencies ++= Seq(
      "co.fs2" %% "fs2-io"     % fs2Version
    )
  )

lazy val postgres = project
  .in(file("modules/postgres"))
  .enablePlugins(AutomateHeaderPlugin)
  .dependsOn(core % "compile->compile;test->test")
  .settings(doobieSettings)
  .settings(freeGen2Settings)
  .settings(
    name  := "doobie-postgres",
    description := "Postgres support for doobie.",
    libraryDependencies ++= Seq(
      "co.fs2"         %% "fs2-io"     % fs2Version,
      "org.postgresql" %  "postgresql" % postgresVersion,
      postgisDep % "provided"
    ),
    scalacOptions -= "-Xfatal-warnings", // we need to do deprecated things
    freeGen2Dir     := (Compile / scalaSource).value / "doobie" / "postgres" / "free",
    freeGen2Package := "doobie.postgres.free",
    freeGen2Classes := {
      import java.sql._
      List[Class[_]](
        classOf[org.postgresql.copy.CopyIn],
        classOf[org.postgresql.copy.CopyManager],
        classOf[org.postgresql.copy.CopyOut],
        classOf[org.postgresql.largeobject.LargeObject],
        classOf[org.postgresql.largeobject.LargeObjectManager],
        classOf[org.postgresql.PGConnection]
      )
    },
    freeGen2Renames ++= Map(
      classOf[org.postgresql.copy.CopyDual]     -> "PGCopyDual",
      classOf[org.postgresql.copy.CopyIn]       -> "PGCopyIn",
      classOf[org.postgresql.copy.CopyManager]  -> "PGCopyManager",
      classOf[org.postgresql.copy.CopyOut]      -> "PGCopyOut",
      classOf[org.postgresql.fastpath.Fastpath] -> "PGFastpath"
    ),
    initialCommands := """
      import cats._, cats.data._, cats.implicits._, cats.effect._
      import doobie._, doobie.implicits._
      import doobie.postgres._, doobie.postgres.implicits._
      implicit val cs = IO.contextShift(scala.concurrent.ExecutionContext.global)
      val xa = Transactor.fromDriverManager[IO]("org.postgresql.Driver", "jdbc:postgresql:world", "postgres", "")
      val yolo = xa.yolo
      import yolo._
      import org.postgis._
      import org.postgresql.util._
      import org.postgresql.geometric._
      """,
    consoleQuick / initialCommands := ""
  )

lazy val `postgres-circe` = project
  .in(file("modules/postgres-circe"))
  .enablePlugins(AutomateHeaderPlugin)
  .dependsOn(core, postgres)
  .settings(doobieSettings)
  .settings(
    name  := "doobie-postgres-circe",
    description := "Postgres circe support for doobie.",
    libraryDependencies ++= Seq(
      "io.circe"    %% "circe-core"    % circeVersion,
      "io.circe"    %% "circe-parser"  % circeVersion
    )
  )

lazy val h2 = project
  .in(file("modules/h2"))
  .enablePlugins(AutomateHeaderPlugin)
  .settings(doobieSettings)
  .dependsOn(core % "compile->compile;test->test")
  .settings(
    name  := "doobie-h2",
    description := "H2 support for doobie.",
    libraryDependencies += "com.h2database" % "h2"  % h2Version,
    scalacOptions -= "-Xfatal-warnings" // we need to do deprecated things
  )

lazy val `h2-circe` = project
  .in(file("modules/h2-circe"))
  .enablePlugins(AutomateHeaderPlugin)
  .dependsOn(core, h2)
  .settings(doobieSettings)
  .settings(
    name  := "doobie-h2-circe",
    description := "h2 circe support for doobie.",
    libraryDependencies ++= Seq(
      "io.circe"    %% "circe-core"    % circeVersion,
      "io.circe"    %% "circe-parser"  % circeVersion
    )
  )

lazy val hikari = project
  .in(file("modules/hikari"))
  .enablePlugins(AutomateHeaderPlugin)
  .dependsOn(core)
  .dependsOn(postgres % "test")
  .settings(doobieSettings)
  .settings(
    name := "doobie-hikari",
    description := "Hikari support for doobie.",
    libraryDependencies ++= Seq(
      //needs to be excluded, otherwise coursier may resolve slf4j-api 2 if > Java 11
      "com.zaxxer"     % "HikariCP"   % hikariVersion exclude("org.slf4j", "slf4j-api"),
      "com.h2database" % "h2"         % h2Version      % "test",
      "org.slf4j"      % "slf4j-api"  % slf4jVersion,
      "org.slf4j"      % "slf4j-nop"  % slf4jVersion   % "test"
    )
  )

lazy val specs2 = project
  .in(file("modules/specs2"))
  .enablePlugins(AutomateHeaderPlugin)
  .dependsOn(core)
  .dependsOn(h2 % "test")
  .settings(doobieSettings)
  .settings(
    name := "doobie-specs2",
    description := "Specs2 support for doobie.",
    libraryDependencies += "org.specs2" %% "specs2-core" % specs2Version
  )

lazy val scalatest = project
  .in(file("modules/scalatest"))
  .enablePlugins(AutomateHeaderPlugin)
  .dependsOn(core)
  .settings(doobieSettings)
  .settings(
    name := s"doobie-scalatest",
    description := "Scalatest support for doobie.",
    libraryDependencies ++= Seq(
      "org.scalatest"  %% "scalatest" % scalatestVersion,
      "com.h2database" %  "h2"        % h2Version % "test"
    )
  )

lazy val munit = project
  .in(file("modules/munit"))
  .enablePlugins(AutomateHeaderPlugin)
  .dependsOn(core)
  .settings(doobieSettings)
  .settings(
    name := s"doobie-munit",
    description := "MUnit support for doobie.",
    testFrameworks += new TestFramework("munit.Framework"),
    libraryDependencies ++= Seq(
      "org.scalameta"   %% "munit" % munitVersion,
      "com.h2database"  %  "h2"    % h2Version % "test"
    )
  )

lazy val bench = project
  .in(file("modules/bench"))
  .enablePlugins(NoPublishPlugin)
  .enablePlugins(AutomateHeaderPlugin)
  .enablePlugins(JmhPlugin)
  .dependsOn(core, postgres)
  .settings(doobieSettings)

lazy val docs = project
  .in(file("modules/docs"))
  .dependsOn(core, postgres, specs2, munit, hikari, h2, scalatest)
  .enablePlugins(NoPublishPlugin)
  .enablePlugins(ParadoxPlugin)
  .enablePlugins(ParadoxSitePlugin)
  .enablePlugins(GhpagesPlugin)
  .enablePlugins(MdocPlugin)
  .settings(doobieSettings)
  .settings(
    scalacOptions := Nil,

    libraryDependencies ++= Seq(
      "io.circe"    %% "circe-core"    % circeVersion,
      "io.circe"    %% "circe-generic" % circeVersion,
      "io.circe"    %% "circe-parser"  % circeVersion,
    ),
    Test / fork := true,

    // postgis is `provided` dependency for users, and section from book of doobie needs it
    libraryDependencies += postgisDep,

    git.remoteRepo     := "git@github.com:tpolecat/doobie.git",
    ghpagesNoJekyll    := true,
    publish / skip     := true,
    paradoxTheme       := Some(builtinParadoxTheme("generic")),
    version            := version.value.takeWhile(_ != '+'), // strip off the +3-f22dca22+20191110-1520-SNAPSHOT business
    paradoxProperties ++= Map(
      "scala-versions"           -> {
        val crossVersions = (core / crossScalaVersions).value.flatMap(CrossVersion.partialVersion)
        val scala2Versions = crossVersions.filter(_._1 == 2).map(_._2).mkString("2.", "/", "") // 2.12/13
        val scala3 = crossVersions.find(_._1 == 3).map(_ => "3") // 3
        List(Some(scala2Versions), scala3).flatten.filter(_.nonEmpty).mkString(" and ") // 2.12/13 and 3
      },
      "org"                      -> organization.value,
      "scala.binary.version"     -> CrossVersion.binaryScalaVersion(scalaVersion.value),
      "version"                  -> version.value,
      "catsVersion"              -> catsVersion,
      "fs2Version"               -> fs2Version,
      "shapelessVersion"         -> shapelessVersion,
      "h2Version"                -> h2Version,
      "postgresVersion"          -> postgresVersion,
      "scalaVersion"             -> scalaVersion.value,
    ),

    mdocIn := baseDirectory.value / "src" / "main" / "mdoc",
    Compile / paradox / sourceDirectory := mdocOut.value,
    makeSite := makeSite.dependsOn(mdoc.toTask("")).value,
  )


lazy val refined = project
  .in(file("modules/refined"))
  .enablePlugins(AutomateHeaderPlugin)
  .dependsOn(core)
  .settings(doobieSettings)
  .settings(
    name := "doobie-refined",
    description := "Refined support for doobie.",
    libraryDependencies ++= Seq(
      "eu.timepit"     %% "refined" % refinedVersion,
      "com.h2database" %  "h2"      % h2Version       % "test"
    )
  )<|MERGE_RESOLUTION|>--- conflicted
+++ resolved
@@ -62,12 +62,6 @@
   Test / scalacOptions --= Seq(
     "-Xfatal-warnings"
   ),
-<<<<<<< HEAD
-=======
-  libraryDependencies ++= Seq(
-    "org.scala-lang.modules" %% "scala-collection-compat" % "2.8.1"
-  )
->>>>>>> ccb22664
 )
 
 lazy val buildSettings = Seq(
