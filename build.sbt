import FreeGen2._
import sbt.dsl.LinterLevel.Ignore

// Library versions all in one place, for convenience and sanity.
lazy val catsVersion          = "2.5.0"
lazy val catsEffectVersion    = "2.4.1"
lazy val circeVersion         = "0.13.0"
lazy val fs2Version           = "2.5.4"
lazy val h2Version            = "1.4.200"
lazy val hikariVersion        = "3.4.5" // N.B. Hikari v4 introduces a breaking change via slf4j v2
lazy val kindProjectorVersion = "0.11.2"
lazy val monixVersion         = "3.3.0"
lazy val quillVersion         = "3.6.1"
lazy val postGisVersion       = "2.5.0"
lazy val postgresVersion      = "42.2.19"
lazy val refinedVersion       = "0.9.23"
lazy val scalaCheckVersion    = "1.15.1"
<<<<<<< HEAD
lazy val scalatestVersion     = "3.2.6"
lazy val munitVersion         = "0.7.21"
=======
lazy val scalatestVersion     = "3.2.7"
>>>>>>> b050f87d
lazy val shapelessVersion     = "2.3.3"
lazy val silencerVersion      = "1.7.1"
lazy val specs2Version        = "4.10.6"
lazy val scala212Version      = "2.12.12"
lazy val scala213Version      = "2.13.5"
lazy val scala30VersionOld    = "3.0.0-RC1"
lazy val scala30Version       = "3.0.0-RC2"
lazy val slf4jVersion         = "1.7.30"

// These are releases to ignore during MiMa checks
lazy val botchedReleases = Set("0.8.0", "0.8.1")

// This is used in a couple places. Might be nice to separate these things out.
lazy val postgisDep = "net.postgis" % "postgis-jdbc" % postGisVersion

lazy val compilerFlags = Seq(
  scalacOptions in (Compile, console) ++= Seq(
    "-Ydelambdafy:inline",    // http://fs2.io/faq.html
  ),
  scalacOptions in (Compile, doc) --= Seq(
    "-Xfatal-warnings"
  ),
  scalacOptions in Test --= Seq(
    "-Xfatal-warnings"
  ),
  libraryDependencies ++= Seq(
    "org.scala-lang.modules" %% "scala-collection-compat" % "2.4.3"
  )
)

lazy val buildSettings = Seq(
  organization := "org.tpolecat",
  licenses ++= Seq(("MIT", url("http://opensource.org/licenses/MIT")))
)

lazy val commonSettings =
  compilerFlags ++
  Seq(
    scalaVersion := scala213Version,
    crossScalaVersions := Seq(scala212Version, scala213Version, scala30VersionOld, scala30Version),

    // These sbt-header settings can't be set in ThisBuild for some reason
    headerMappings := headerMappings.value + (HeaderFileType.scala -> HeaderCommentStyle.cppStyleLineComment),
    headerLicense  := Some(HeaderLicense.Custom(
      """|Copyright (c) 2013-2020 Rob Norris and Contributors
         |This software is licensed under the MIT License (MIT).
         |For more information see LICENSE or https://opensource.org/licenses/MIT
         |""".stripMargin
    )),

    // Scaladoc options
    scalacOptions in (Compile, doc) ++= Seq(
      "-groups",
      "-sourcepath", (baseDirectory in LocalRootProject).value.getAbsolutePath,
      "-doc-source-url", "https://github.com/tpolecat/doobie/blob/v" + version.value + "€{FILE_PATH}.scala"
    ),

    // Kind Projector (Scala 2 only)
    libraryDependencies ++= Seq(
      compilerPlugin("org.typelevel" %% "kind-projector" % "0.11.3" cross CrossVersion.full),
    ).filterNot(_ => isDotty.value),

    // MUnit
    libraryDependencies ++= Seq(
      "org.typelevel"     %% "scalacheck-effect-munit" % "1.0.0"  % Test,
      "org.typelevel"     %% "munit-cats-effect-2"     % "1.0.1" % Test,
    ),
    testFrameworks += new TestFramework("munit.Framework"),

    // For some reason tests started hanginging with docker-compose so let's disable parallelism.
    Test / parallelExecution := false,

    // We occasionally use snapshots.
    resolvers +=
      "Sonatype OSS Snapshots" at "https://oss.sonatype.org/content/repositories/snapshots",

    // Add some more source directories
    unmanagedSourceDirectories in Compile ++= {
      val sourceDir = (sourceDirectory in Compile).value
      CrossVersion.partialVersion(scalaVersion.value) match {
        case Some((3, _))  => Seq(sourceDir / "scala-3")
        case Some((2, _))  => Seq(sourceDir / "scala-2")
        case _             => Seq()
      }
    },

    // Also for test
    unmanagedSourceDirectories in Test ++= {
      val sourceDir = (sourceDirectory in Test).value
      CrossVersion.partialVersion(scalaVersion.value) match {
        case Some((3, _))  => Seq(sourceDir / "scala-3")
        case Some((2, _))  => Seq(sourceDir / "scala-2")
        case _             => Seq()
      }
    },

    // dottydoc really doesn't work at all right now
    Compile / doc / sources := {
      val old = (Compile / doc / sources).value
      if (isDotty.value)
        Seq()
      else
        old
    },

  )

lazy val publishSettings = Seq(
  homepage := Some(url("https://github.com/tpolecat/doobie")),
  developers := List(
    Developer("tpolecat", "Rob Norris", "rob_norris@mac.com", url("http://www.tpolecat.org"))
  ),
  mappings in (Compile, packageSrc) ++= (managedSources in Compile).value pair sbt.io.Path.relativeTo(sourceManaged.value / "main" / "scala"),
  mimaPreviousArtifacts ~= { as => as.filterNot(a => botchedReleases.contains(a.revision)) }
)

lazy val noPublishSettings = Seq(
  skip in publish := true,
  mimaPreviousArtifacts := Set()
)

lazy val noDottySettings = Seq(
  (publish / skip)    := (publish / skip).value || isDotty.value,
  (Compile / sources) := { if (isDotty.value) Seq() else (Compile / sources).value },
  (Test    / sources) := { if (isDotty.value) Seq() else (Test    / sources).value },
  libraryDependencies := libraryDependencies.value.filterNot(_ => isDotty.value),
)

lazy val doobieSettings = buildSettings ++ commonSettings

lazy val doobie = project.in(file("."))
  .settings(doobieSettings)
  .settings(noPublishSettings)
  .aggregate(
    bench,
    core,
    docs,
    example,
    free,
    h2,
    hikari,
    postgres,
    `postgres-circe`,
    quill,
    refined,
    scalatest,
    munit,
    specs2,
  )

lazy val free = project
  .in(file("modules/free"))
  .enablePlugins(AutomateHeaderPlugin)
  .settings(doobieSettings)
  .settings(publishSettings)
  .settings(freeGen2Settings)
  .settings(
    name := "doobie-free",
    description := "Pure functional JDBC layer for Scala.",
    scalacOptions += "-Yno-predef",
    scalacOptions -= "-Xfatal-warnings", // the only reason this project exists
    libraryDependencies ++= Seq(
      "co.fs2"         %% "fs2-core"    % fs2Version,
      "org.typelevel"  %% "cats-core"   % catsVersion,
      "org.typelevel"  %% "cats-free"   % catsVersion,
      "org.typelevel"  %% "cats-effect" % catsEffectVersion,
    ) ++Seq(
      scalaOrganization.value %  "scala-reflect" % scalaVersion.value, // required for macros
    ).filterNot(_ => isDotty.value),
    freeGen2Dir     := (scalaSource in Compile).value / "doobie" / "free",
    freeGen2Package := "doobie.free",
    freeGen2Classes := {
      import java.sql._
      List[Class[_]](
        classOf[java.sql.NClob],
        classOf[java.sql.Blob],
        classOf[java.sql.Clob],
        classOf[java.sql.DatabaseMetaData],
        classOf[java.sql.Driver],
        classOf[java.sql.Ref],
        classOf[java.sql.SQLData],
        classOf[java.sql.SQLInput],
        classOf[java.sql.SQLOutput],
        classOf[java.sql.Connection],
        classOf[java.sql.Statement],
        classOf[java.sql.PreparedStatement],
        classOf[java.sql.CallableStatement],
        classOf[java.sql.ResultSet]
      )
    }
  )


lazy val core = project
  .in(file("modules/core"))
  .enablePlugins(AutomateHeaderPlugin)
  .dependsOn(free)
  .settings(doobieSettings)
  .settings(publishSettings)
  .settings(
    name := "doobie-core",
    description := "Pure functional JDBC layer for Scala.",
    libraryDependencies ++= Seq(
      "com.chuusai"    %% "shapeless" % shapelessVersion,
    ).filterNot(_ => isDotty.value) ++ Seq(
      "org.tpolecat"   %% "typename"  % "0.1.6",
      "com.h2database" %  "h2"        % h2Version % "test",
    ),
    scalacOptions += "-Yno-predef",
    unmanagedSourceDirectories in Compile += {
      val sourceDir = (sourceDirectory in Compile).value
      CrossVersion.partialVersion(scalaVersion.value) match {
        case Some((2, n)) if n <= 12 => sourceDir / "scala-2.13-"
        case _                       => sourceDir / "scala-2.13+"
      }
    },
    sourceGenerators in Compile += Def.task {
      val outDir = (sourceManaged in Compile).value / "scala" / "doobie"
      val outFile = new File(outDir, "buildinfo.scala")
      outDir.mkdirs
      val v = version.value
      val t = System.currentTimeMillis
      IO.write(outFile,
        s"""|package doobie
            |
            |/** Auto-generated build information. */
            |object buildinfo {
            |  /** Current version of doobie ($v). */
            |  val version = "$v"
            |  /** Build date (${new java.util.Date(t)}). */
            |  val date    = new java.util.Date(${t}L)
            |}
            |""".stripMargin)
      Seq(outFile)
    }.taskValue
  )

lazy val example = project
  .in(file("modules/example"))
  .enablePlugins(AutomateHeaderPlugin)
  .settings(doobieSettings ++ noPublishSettings)
  .dependsOn(core, postgres, specs2, scalatest, hikari, h2)
  .settings(
    libraryDependencies ++= Seq(
      "co.fs2" %% "fs2-io"     % fs2Version
    )
  )

lazy val postgres = project
  .in(file("modules/postgres"))
  .enablePlugins(AutomateHeaderPlugin)
  .dependsOn(core % "compile->compile;test->test")
  .settings(doobieSettings)
  .settings(publishSettings)
  .settings(freeGen2Settings)
  .settings(
    name  := "doobie-postgres",
    description := "Postgres support for doobie.",
    libraryDependencies ++= Seq(
      "co.fs2" %% "fs2-io"     % fs2Version,
      "org.postgresql" % "postgresql" % postgresVersion,
      postgisDep % "provided"
    ),
    scalacOptions -= "-Xfatal-warnings", // we need to do deprecated things
    freeGen2Dir     := (scalaSource in Compile).value / "doobie" / "postgres" / "free",
    freeGen2Package := "doobie.postgres.free",
    freeGen2Classes := {
      import java.sql._
      List[Class[_]](
        classOf[org.postgresql.copy.CopyIn],
        classOf[org.postgresql.copy.CopyManager],
        classOf[org.postgresql.copy.CopyOut],
        classOf[org.postgresql.largeobject.LargeObject],
        classOf[org.postgresql.largeobject.LargeObjectManager],
        classOf[org.postgresql.PGConnection]
      )
    },
    freeGen2Renames ++= Map(
      classOf[org.postgresql.copy.CopyDual]     -> "PGCopyDual",
      classOf[org.postgresql.copy.CopyIn]       -> "PGCopyIn",
      classOf[org.postgresql.copy.CopyManager]  -> "PGCopyManager",
      classOf[org.postgresql.copy.CopyOut]      -> "PGCopyOut",
      classOf[org.postgresql.fastpath.Fastpath] -> "PGFastpath"
    ),
    initialCommands := """
      import cats._, cats.data._, cats.implicits._, cats.effect._
      import doobie._, doobie.implicits._
      import doobie.postgres._, doobie.postgres.implicits._
      implicit val cs = IO.contextShift(scala.concurrent.ExecutionContext.global)
      val xa = Transactor.fromDriverManager[IO]("org.postgresql.Driver", "jdbc:postgresql:world", "postgres", "")
      val yolo = xa.yolo
      import yolo._
      import org.postgis._
      import org.postgresql.util._
      import org.postgresql.geometric._
      """,
    initialCommands in consoleQuick := ""
  )

lazy val `postgres-circe` = project
  .in(file("modules/postgres-circe"))
  .enablePlugins(AutomateHeaderPlugin)
  .dependsOn(core, postgres)
  .settings(doobieSettings)
  .settings(publishSettings)
  .settings(
    name  := "doobie-postgres-circe",
    description := "Postgres circe support for doobie.",
    libraryDependencies ++= Seq(
      "io.circe"    %% "circe-core"    % circeVersion,
      "io.circe"    %% "circe-parser"  % circeVersion
    )
  )
  .settings(noDottySettings)

lazy val h2 = project
  .in(file("modules/h2"))
  .enablePlugins(AutomateHeaderPlugin)
  .settings(doobieSettings)
  .settings(publishSettings)
  .dependsOn(core % "compile->compile;test->test")
  .settings(
    name  := "doobie-h2",
    description := "H2 support for doobie.",
    libraryDependencies += "com.h2database" % "h2"  % h2Version,
    scalacOptions -= "-Xfatal-warnings" // we need to do deprecated things
  )

lazy val hikari = project
  .in(file("modules/hikari"))
  .enablePlugins(AutomateHeaderPlugin)
  .dependsOn(core)
  .dependsOn(postgres % "test")
  .settings(doobieSettings)
  .settings(publishSettings)
  .settings(
    name := "doobie-hikari",
    description := "Hikari support for doobie.",
    libraryDependencies ++= Seq(
      "com.zaxxer"     % "HikariCP"   % hikariVersion,
      "com.h2database" % "h2"         % h2Version      % "test",
      "org.slf4j"      % "slf4j-nop"  % slf4jVersion   % "test"
    )
  )

lazy val specs2 = project
  .in(file("modules/specs2"))
  .enablePlugins(AutomateHeaderPlugin)
  .dependsOn(core)
  .dependsOn(h2 % "test")
  .settings(doobieSettings)
  .settings(publishSettings)
  .settings(
    name := "doobie-specs2",
    description := "Specs2 support for doobie.",
    libraryDependencies += "org.specs2" %% "specs2-core" % specs2Version
  )
  .settings(noDottySettings)

lazy val scalatest = project
  .in(file("modules/scalatest"))
  .enablePlugins(AutomateHeaderPlugin)
  .dependsOn(core)
  .settings(doobieSettings)
  .settings(publishSettings)
  .settings(
    name := s"doobie-scalatest",
    description := "Scalatest support for doobie.",
    libraryDependencies ++= Seq(
      "org.scalatest"  %% "scalatest" % scalatestVersion,
      "com.h2database" %  "h2"        % h2Version % "test"
    )
  )
  .settings(noDottySettings)

lazy val munit = project
  .in(file("modules/munit"))
  .enablePlugins(AutomateHeaderPlugin)
  .dependsOn(core)
  .settings(doobieSettings)
  .settings(publishSettings)
  .settings(
    name := s"doobie-munit",
    description := "MUnit support for doobie.",
    testFrameworks += new TestFramework("munit.Framework"),
    libraryDependencies ++= Seq(
      "org.scalameta" %% "munit" % munitVersion,
      "com.h2database"  %  "h2"  % h2Version % "test"
    )
  )

lazy val bench = project
  .in(file("modules/bench"))
  .enablePlugins(AutomateHeaderPlugin)
  .enablePlugins(JmhPlugin)
  .dependsOn(core, postgres)
  .settings(doobieSettings)
  .settings(noPublishSettings)

lazy val docs = project
  .in(file("modules/docs"))
  .dependsOn(core, postgres, specs2, munit, hikari, h2, scalatest, quill)
  .enablePlugins(ParadoxPlugin)
  .enablePlugins(ParadoxSitePlugin)
  .enablePlugins(GhpagesPlugin)
  .enablePlugins(MdocPlugin)
  .settings(doobieSettings)
  .settings(noPublishSettings)
  .settings(
    scalacOptions := Nil,

    libraryDependencies ++= Seq(
      "io.circe"    %% "circe-core"    % circeVersion,
      "io.circe"    %% "circe-generic" % circeVersion,
      "io.circe"    %% "circe-parser"  % circeVersion,
      "io.monix"    %% "monix-eval"    % monixVersion,
    ),
    fork in Test := true,

    // postgis is `provided` dependency for users, and section from book of doobie needs it
    libraryDependencies += postgisDep,

    git.remoteRepo     := "git@github.com:tpolecat/doobie.git",
    ghpagesNoJekyll    := true,
    publish / skip     := true,
    paradoxTheme       := Some(builtinParadoxTheme("generic")),
    version            := version.value.takeWhile(_ != '+'), // strip off the +3-f22dca22+20191110-1520-SNAPSHOT business
    paradoxProperties ++= Map(
      "scala-versions"           -> (crossScalaVersions in core).value.map(CrossVersion.partialVersion).flatten.map(_._2).mkString("2.", "/", ""),
      "org"                      -> organization.value,
      "scala.binary.version"     -> s"2.${CrossVersion.partialVersion(scalaVersion.value).get._2}",
      "core-dep"                 -> s"${(core / name).value}_2.${CrossVersion.partialVersion(scalaVersion.value).get._2}",
      "version"                  -> version.value,
      "scaladoc.doobie.base_url" -> s"https://static.javadoc.io/org.tpolecat/doobie-core_2.12/${version.value}",
      "catsVersion"              -> catsVersion,
      "fs2Version"               -> fs2Version,
      "shapelessVersion"         -> shapelessVersion,
      "h2Version"                -> h2Version,
      "postgresVersion"          -> postgresVersion,
      "quillVersion"             -> quillVersion,
      "scalaVersion"             -> scalaVersion.value,
    ),

    mdocIn := (baseDirectory.value) / "src" / "main" / "mdoc",
    Compile / paradox / sourceDirectory := mdocOut.value,
    makeSite := makeSite.dependsOn(mdoc.toTask("")).value,

  )
  .settings(noDottySettings)


lazy val refined = project
  .in(file("modules/refined"))
  .enablePlugins(AutomateHeaderPlugin)
  .dependsOn(core)
  .settings(doobieSettings)
  .settings(publishSettings)
  .settings(
    name := "doobie-refined",
    description := "Refined support for doobie.",
    libraryDependencies ++= Seq(
      "eu.timepit"     %% "refined" % refinedVersion,
      "com.h2database" %  "h2"      % h2Version       % "test"
    )
  )

lazy val quill = project
  .in(file("modules/quill"))
  .enablePlugins(AutomateHeaderPlugin)
  .dependsOn(core)
  .dependsOn(postgres % "test")
  .settings(doobieSettings)
  .settings(publishSettings)
  .settings(
    name := "doobie-quill",
    description := "Quill support for doobie.",
    libraryDependencies ++= Seq(
      "io.getquill" %% "quill-jdbc"   % quillVersion,
      "org.slf4j"   %  "slf4j-simple" % slf4jVersion % "test"
    ),
  )
  .settings(noDottySettings)<|MERGE_RESOLUTION|>--- conflicted
+++ resolved
@@ -15,12 +15,8 @@
 lazy val postgresVersion      = "42.2.19"
 lazy val refinedVersion       = "0.9.23"
 lazy val scalaCheckVersion    = "1.15.1"
-<<<<<<< HEAD
-lazy val scalatestVersion     = "3.2.6"
+lazy val scalatestVersion     = "3.2.7"
 lazy val munitVersion         = "0.7.21"
-=======
-lazy val scalatestVersion     = "3.2.7"
->>>>>>> b050f87d
 lazy val shapelessVersion     = "2.3.3"
 lazy val silencerVersion      = "1.7.1"
 lazy val specs2Version        = "4.10.6"
