name: Release
on:
  push:
    branches: [master]
    tags: ["*"]
jobs:
  publish:
    runs-on: ubuntu-latest
    steps:
      - uses: actions/checkout@v1
      - uses: olafurpg/setup-scala@v10
<<<<<<< HEAD
=======
        with:
          java-version: 8
>>>>>>> 3400af11
      - name: Cache SBT
        uses: coursier/cache-action@v3
      - uses: olafurpg/setup-gpg@v3
      - name: Publish
        run: csbt version "git status" ci-release "git status"
        env:
          PGP_PASSPHRASE: ${{ secrets.PGP_PASSPHRASE }}
          PGP_SECRET: ${{ secrets.PGP_SECRET }}
          SONATYPE_PASSWORD: ${{ secrets.SONATYPE_PASSWORD }}
          SONATYPE_USERNAME: ${{ secrets.SONATYPE_USERNAME }}<|MERGE_RESOLUTION|>--- conflicted
+++ resolved
@@ -9,11 +9,8 @@
     steps:
       - uses: actions/checkout@v1
       - uses: olafurpg/setup-scala@v10
-<<<<<<< HEAD
-=======
         with:
           java-version: 8
->>>>>>> 3400af11
       - name: Cache SBT
         uses: coursier/cache-action@v3
       - uses: olafurpg/setup-gpg@v3
