// Copyright (c) 2013-2020 Rob Norris and Contributors
// This software is licensed under the MIT License (MIT).
// For more information see LICENSE or https://opensource.org/licenses/MIT

package example

import doobie._
import doobie.implicits._
<<<<<<< HEAD
import cats.effect.{ IO, IOApp }
import cats.implicits._
=======
import cats.effect.{ IO, IOApp, ExitCode }
import cats.syntax.all._
>>>>>>> c54373f6

// Sketch of a program to run a query and get the output without knowing how many columns will
// come back, or their types. This can be useful for building query tools, etc.
object Dynamic extends IOApp.Simple {

  type Headers = List[String]
  type Data    = List[List[Object]]

  val xa = Transactor.fromDriverManager[IO](
    "org.postgresql.Driver",
    "jdbc:postgresql:world",
    "postgres", ""
  )

  // Entry point. Run a query and print the results out.
  def run: IO[Unit] =
    connProg("U%").transact(xa).flatMap { case (headers, data) =>
      for {
        _ <- IO(println(headers))
        _ <- data.traverse(d => IO(println(d)))
      } yield ()
    }

  // Construct a parameterized query and execute it with a custom program.
  def connProg(pattern: String): ConnectionIO[(Headers, Data)] =
    sql"select code, name, population from country where code like $pattern".execWith(exec)

  // Exec our PreparedStatement, examining metadata to figure out column count.
  def exec: PreparedStatementIO[(Headers, Data)] =
    for {
      md   <- HPS.getMetaData // lots of useful info here
      cols  = (1 to md.getColumnCount).toList
      data <- HPS.executeQuery(readAll(cols))
    } yield (cols.map(md.getColumnName), data)

  // Read the specified columns from the resultset.
  def readAll(cols: List[Int]): ResultSetIO[Data] =
    readOne(cols).whileM[List](HRS.next)

  // Take a list of column offsets and read a parallel list of values.
  def readOne(cols: List[Int]): ResultSetIO[List[Object]] =
    cols.traverse(FRS.getObject) // always works

}<|MERGE_RESOLUTION|>--- conflicted
+++ resolved
@@ -6,13 +6,8 @@
 
 import doobie._
 import doobie.implicits._
-<<<<<<< HEAD
 import cats.effect.{ IO, IOApp }
-import cats.implicits._
-=======
-import cats.effect.{ IO, IOApp, ExitCode }
 import cats.syntax.all._
->>>>>>> c54373f6
 
 // Sketch of a program to run a query and get the output without knowing how many columns will
 // come back, or their types. This can be useful for building query tools, etc.
