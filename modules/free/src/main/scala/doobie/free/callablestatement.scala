--- conflicted
+++ resolved
@@ -7,14 +7,9 @@
 import cats.~>
 import cats.effect.kernel.{ Poll, Sync }
 import cats.free.{ Free => FF } // alias because some algebras have an op called Free
-<<<<<<< HEAD
 import doobie.WeakAsync
 import scala.concurrent.Future
 import scala.concurrent.duration.FiniteDuration
-import com.github.ghik.silencer.silent
-=======
-import scala.concurrent.ExecutionContext
->>>>>>> 411fb003
 
 import java.io.InputStream
 import java.io.Reader
@@ -91,6 +86,9 @@
       def clearWarnings: F[Unit]
       def close: F[Unit]
       def closeOnCompletion: F[Unit]
+      def enquoteIdentifier(a: String, b: Boolean): F[String]
+      def enquoteLiteral(a: String): F[String]
+      def enquoteNCharLiteral(a: String): F[String]
       def execute: F[Boolean]
       def execute(a: String): F[Boolean]
       def execute(a: String, b: Array[Int]): F[Boolean]
@@ -192,6 +190,7 @@
       def isCloseOnCompletion: F[Boolean]
       def isClosed: F[Boolean]
       def isPoolable: F[Boolean]
+      def isSimpleIdentifier(a: String): F[Boolean]
       def isWrapperFor(a: Class[_]): F[Boolean]
       def registerOutParameter(a: Int, b: Int): F[Unit]
       def registerOutParameter(a: Int, b: Int, c: Int): F[Unit]
@@ -343,13 +342,8 @@
     case class Uncancelable[A](body: Poll[CallableStatementIO] => CallableStatementIO[A]) extends CallableStatementOp[A] {
       def visit[F[_]](v: Visitor[F]) = v.uncancelable(body)
     }
-<<<<<<< HEAD
     case class Poll1[A](poll: Any, fa: CallableStatementIO[A]) extends CallableStatementOp[A] {
       def visit[F[_]](v: Visitor[F]) = v.poll(poll, fa)
-=======
-    case object Shift extends CallableStatementOp[Unit] {
-      def visit[F[_]](v: Visitor[F]) = v.shift
->>>>>>> 411fb003
     }
     case object Canceled extends CallableStatementOp[Unit] {
       def visit[F[_]](v: Visitor[F]) = v.canceled
@@ -386,6 +380,15 @@
     case object CloseOnCompletion extends CallableStatementOp[Unit] {
       def visit[F[_]](v: Visitor[F]) = v.closeOnCompletion
     }
+    final case class EnquoteIdentifier(a: String, b: Boolean) extends CallableStatementOp[String] {
+      def visit[F[_]](v: Visitor[F]) = v.enquoteIdentifier(a, b)
+    }
+    final case class EnquoteLiteral(a: String) extends CallableStatementOp[String] {
+      def visit[F[_]](v: Visitor[F]) = v.enquoteLiteral(a)
+    }
+    final case class EnquoteNCharLiteral(a: String) extends CallableStatementOp[String] {
+      def visit[F[_]](v: Visitor[F]) = v.enquoteNCharLiteral(a)
+    }
     case object Execute extends CallableStatementOp[Boolean] {
       def visit[F[_]](v: Visitor[F]) = v.execute
     }
@@ -688,6 +691,9 @@
     }
     case object IsPoolable extends CallableStatementOp[Boolean] {
       def visit[F[_]](v: Visitor[F]) = v.isPoolable
+    }
+    final case class IsSimpleIdentifier(a: String) extends CallableStatementOp[Boolean] {
+      def visit[F[_]](v: Visitor[F]) = v.isSimpleIdentifier(a)
     }
     final case class IsWrapperFor(a: Class[_]) extends CallableStatementOp[Boolean] {
       def visit[F[_]](v: Visitor[F]) = v.isWrapperFor(a)
@@ -1082,6 +1088,9 @@
   val clearWarnings: CallableStatementIO[Unit] = FF.liftF(ClearWarnings)
   val close: CallableStatementIO[Unit] = FF.liftF(Close)
   val closeOnCompletion: CallableStatementIO[Unit] = FF.liftF(CloseOnCompletion)
+  def enquoteIdentifier(a: String, b: Boolean): CallableStatementIO[String] = FF.liftF(EnquoteIdentifier(a, b))
+  def enquoteLiteral(a: String): CallableStatementIO[String] = FF.liftF(EnquoteLiteral(a))
+  def enquoteNCharLiteral(a: String): CallableStatementIO[String] = FF.liftF(EnquoteNCharLiteral(a))
   val execute: CallableStatementIO[Boolean] = FF.liftF(Execute)
   def execute(a: String): CallableStatementIO[Boolean] = FF.liftF(Execute1(a))
   def execute(a: String, b: Array[Int]): CallableStatementIO[Boolean] = FF.liftF(Execute2(a, b))
@@ -1183,6 +1192,7 @@
   val isCloseOnCompletion: CallableStatementIO[Boolean] = FF.liftF(IsCloseOnCompletion)
   val isClosed: CallableStatementIO[Boolean] = FF.liftF(IsClosed)
   val isPoolable: CallableStatementIO[Boolean] = FF.liftF(IsPoolable)
+  def isSimpleIdentifier(a: String): CallableStatementIO[Boolean] = FF.liftF(IsSimpleIdentifier(a))
   def isWrapperFor(a: Class[_]): CallableStatementIO[Boolean] = FF.liftF(IsWrapperFor(a))
   def registerOutParameter(a: Int, b: Int): CallableStatementIO[Unit] = FF.liftF(RegisterOutParameter(a, b))
   def registerOutParameter(a: Int, b: Int, c: Int): CallableStatementIO[Unit] = FF.liftF(RegisterOutParameter1(a, b, c))
