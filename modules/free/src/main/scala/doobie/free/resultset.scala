--- conflicted
+++ resolved
@@ -7,14 +7,9 @@
 import cats.~>
 import cats.effect.kernel.{ Poll, Sync }
 import cats.free.{ Free => FF } // alias because some algebras have an op called Free
-<<<<<<< HEAD
 import doobie.WeakAsync
 import scala.concurrent.Future
 import scala.concurrent.duration.FiniteDuration
-import com.github.ghik.silencer.silent
-=======
-import scala.concurrent.ExecutionContext
->>>>>>> 411fb003
 
 import java.io.InputStream
 import java.io.Reader
@@ -303,13 +298,8 @@
     case class Uncancelable[A](body: Poll[ResultSetIO] => ResultSetIO[A]) extends ResultSetOp[A] {
       def visit[F[_]](v: Visitor[F]) = v.uncancelable(body)
     }
-<<<<<<< HEAD
     case class Poll1[A](poll: Any, fa: ResultSetIO[A]) extends ResultSetOp[A] {
       def visit[F[_]](v: Visitor[F]) = v.poll(poll, fa)
-=======
-    case object Shift extends ResultSetOp[Unit] {
-      def visit[F[_]](v: Visitor[F]) = v.shift
->>>>>>> 411fb003
     }
     case object Canceled extends ResultSetOp[Unit] {
       def visit[F[_]](v: Visitor[F]) = v.canceled
