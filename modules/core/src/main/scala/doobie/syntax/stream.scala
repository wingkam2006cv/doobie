--- conflicted
+++ resolved
@@ -9,27 +9,15 @@
 
 import scala.Predef.=:=
 
-<<<<<<< HEAD
-import cats.effect.{ Effect, Sync }
-import fs2.Stream
-
-class StreamOps[F[_]: Sync, A](fa: Stream[F, A]) {
-  def vector: F[Vector[A]] = fa.compile.toVector
-  def list: F[List[A]] = fa.compile.toList
-  def sink(f: A => F[Unit]): F[Unit] = fa.evalMap(f).compile.drain
-  def transact[M[_]: Effect](xa: Transactor[M])(implicit ev: Stream[F, A] =:= Stream[ConnectionIO, A]): Stream[M, A] = xa.transP.apply(fa)
-=======
 import cats.Monad
 import cats.effect.Sync
-import cats.implicits._
 import fs2.Stream
 
 class StreamOps[F[_], A](fa: Stream[F, A]) {
-  def vector(implicit ev: Sync[F]): F[Vector[A]] = fa.runLog.map(_.toVector)
-  def list(implicit ev: Sync[F]): F[List[A]] = fa.runLog.map(_.toList)
-  def sink(f: A => F[Unit])(implicit ev: Sync[F]): F[Unit] = fa.evalMap(f).run
+  def vector(implicit ev: Sync[F]): F[Vector[A]] = fa.compile.toVector
+  def list(implicit ev: Sync[F]): F[List[A]] = fa.compile.toList
+  def sink(f: A => F[Unit])(implicit ev: Sync[F]): F[Unit] = fa.evalMap(f).compile.drain
   def transact[M[_]: Monad](xa: Transactor[M])(implicit ev: Stream[F, A] =:= Stream[ConnectionIO, A]): Stream[M, A] = xa.transP.apply(fa)
->>>>>>> 43d168b6
 }
 
 trait ToStreamOps {
