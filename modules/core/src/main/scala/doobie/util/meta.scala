// Copyright (c) 2013-2017 Rob Norris
// This software is licensed under the MIT License (MIT).
// For more information see LICENSE or https://opensource.org/licenses/MIT

package doobie.util

import cats._
import cats.data.NonEmptyList
import cats.implicits._

import doobie.enum.JdbcType
import doobie.enum.JdbcType.{ Array => JdbcArray, Boolean => JdbcBoolean, _ }
import doobie.util.invariant.{ NonNullableColumnRead, NonNullableColumnUpdate, InvalidObjectMapping }
import doobie.util.kernel.Kernel

import java.sql.{ PreparedStatement, ResultSet }

import scala.annotation.implicitNotFound
import scala.collection.immutable.TreeSet
import scala.reflect.runtime.universe.TypeTag
import scala.reflect.ClassTag
import scala.Predef._

import shapeless._
import shapeless.ops.hlist.IsHCons

/** Module defining the lowest level of column mapping. */
object meta {

  /**
   * Metadata defining the column-level mapping to and from Scala type `A`. A given Scala type might
   * be read from or written to columns with a variety of JDBC and/or vendor-specific types,
   * depending on supported coercions and luck.
   *
   * Reading and writing values to JDBC is asymmetric with respect to `null`, is complicated by
   * unboxed types, and is not consistent with idiomatic Scala; so some discussion is required.
   * Scala values should never be `null`. Setting a `NULL` JDBC value is accomplished via the
   * `setNull` operation. Similarly when getting a JDBC value we must subsequently ask `.wasNull`
   * on the JDBC resource and decide how to handle the value. The `Atom` typeclass takes care of
   * mapping nullable values to `Option` so these issues should not be a concern for casual users.
   */
  @implicitNotFound("Could not find an instance of Meta[${A}]; you can construct one based on a primitive instance via `xmap`.")
  sealed abstract class Meta[A] {

    private[util] val kernel: Kernel[A]
    import kernel._

    final def unsafeGetNonNullable(rs: ResultSet, n: Int): A = {
      val i = get(rs, n)
      if (rs.wasNull) throw NonNullableColumnRead(n, jdbcSource.head)
      else ia(i)
    }

    final def unsafeGetNullable(rs: ResultSet, n: Int): Option[A] = {
      val i = get(rs, n)
      if (rs.wasNull) None else Some(ia(i))
    }

    @SuppressWarnings(Array("org.wartremover.warts.Equals"))
    final def unsafeSetNonNullable(ps: PreparedStatement, n: Int, a: A): Unit =
      if (a == null) throw NonNullableColumnUpdate(n, jdbcTarget.head)
      else set(ps, n, ai(a))

    final def unsafeSetNullable(ps: PreparedStatement, n: Int, oa: Option[A]): Unit =
      oa match {
        case None    => setNull(ps, n)
        case Some(a) => unsafeSetNonNullable(ps, n, a)
      }

    @SuppressWarnings(Array("org.wartremover.warts.Equals"))
    final def unsafeUpdateNonNullable(rs: ResultSet, n: Int, a: A): Unit =
      if (a == null) throw NonNullableColumnUpdate(n, jdbcTarget.head)
      else update(rs, n, ai(a))

    final def unsafeUpdateNullable(rs: ResultSet, n: Int, oa: Option[A]): Unit =
      oa match {
        case None    => rs.updateNull(n)
        case Some(a) => unsafeUpdateNonNullable(rs, n, a)
      }

    final def unsafeSetNull(ps: PreparedStatement, n: Int): Unit =
      setNull(ps, n)

    /**
     * Name of the Scala type, for diagnostic purposes. Smart constructors require a `TypeTag` to
     * guarantee this value is correct.
     */
    def scalaType: String

    /** Destination JDBC types to which values of type `A` can be written. */
    def jdbcTarget: NonEmptyList[JdbcType]

    /** Source JDBC types from which values of type `A` can be read. */
    def jdbcSource: NonEmptyList[JdbcType]

    /** Switch on the flavor of this `Meta`. */
    def fold[B](f: BasicMeta[A] => B, g: AdvancedMeta[A] => B): B

    /** Invariant map. */
    def xmap[B: TypeTag](f: A => B, g: B => A): Meta[B]

    /**
     * Invariant map with `null` handling, for `A, B >: Null`; the functions `f` and `g` will
     * never be passed a `null` value.
     */
    @deprecated("Null is no longer observable here; just use xmap.", "0.4.2")
    def nxmap[B >: Null : TypeTag](f: A => B, g: B => A)(implicit ev: Null <:< A): Meta[B] =
      xmap(f, g)

  }

  /**
   * `Meta` for "basic" JDBC types as defined by the specification. These include the basic numeric
   * and text types with distinct `get/setXXX` methods and fixed mappings that ostensibly work for
   * all compliant drivers. These types defined both "recommended" source types (`jdbcSource` here)
   * and "supported" types (`jdbcSourceSecondary`) which drivers must not reject outright, although
   * in many cases coercion failures are likely (reading an `Int` from a `VarChar` for instance) so
   * these mappings should be viewed with suspicion.
   */
  sealed trait BasicMeta[A] extends Meta[A]  { outer =>

    /** Supported but non-recommended source JDBC sources (see trait description above). */
    val jdbcSourceSecondary: List[JdbcType]

    /** True if `A` can be written to a column or 'in' parameter with the specified `JdbcType`. */
    def canWriteTo(jdbc: JdbcType): Boolean =
      jdbcTarget.element(jdbc)

    /** True if `A` can be read from a column or 'out' parameter with the specified `JdbcType`. */
    def canReadFrom(jdbc: JdbcType): Boolean =
      jdbcSource.element(jdbc)

    /**
     * True if `A` might be readable from a column or 'out' parameter with the specified `JdbcType`,
     * taking into account non-recommended source types specified in `jdbcSourceSecondary`.
     */
    def mightReadFrom(jdbc: JdbcType): Boolean =
      jdbcSource.element(jdbc) || jdbcSourceSecondary.element(jdbc)

    def fold[B](f: BasicMeta[A] => B, g: AdvancedMeta[A] => B): B =
      f(this)

    @SuppressWarnings(Array("org.wartremover.warts.ToString"))
    def xmap[B](f: A => B, g: B => A)(implicit ev: TypeTag[B]): Meta[B] =
      Meta.reg(new BasicMeta[B] {
        val kernel              = outer.kernel.imap(f)(g)
        val jdbcSource          = outer.jdbcSource
        val jdbcTarget          = outer.jdbcTarget
        val scalaType           = ev.tpe.toString
        val jdbcSourceSecondary = outer.jdbcSourceSecondary
      })

  }


  /**
   * `Meta` for "advanced" JDBC types as defined by the specification. These include `Array`,
   * `JavaObject`, `Struct`, and other types that require driver, schema, or vendor-specific
   * knowledge and are unlikely to be portable between vendors (or indeed between applications).
   * These mappings require (in addition to matching JDBC types) matching driver, schema, or
   * vendor-specific data types, sadly given as `String`s in JDBC.
   */
  sealed trait AdvancedMeta[A] extends Meta[A] { outer =>

    /**
     * List of schema types to which values of type `A` can be written and from which they can be
     * read. Databases will often have several names for the same type, and the JDBC driver may
     * report an alias that doesn't appear in the schema or indeed in the database documentation.
     * This field is therefore a list.
     */
    val schemaTypes: NonEmptyList[String]

    /**
     * True if `A` can be written to a column or 'in' parameter with the specified `JdbcType` and
     * schema types.
     */
    def canWriteTo(jdbc: JdbcType, schema: String): Boolean =
      schemaTypes.element(schema) && jdbcTarget.element(jdbc)

    /**
     * True if `A` can be read from a column or 'out' parameter with the specified `JdbcType` and
     * schema types.
     */
    def canReadFrom(jdbc: JdbcType, schema: String): Boolean =
      schemaTypes.element(schema) && jdbcSource.element(jdbc)

    def fold[B](f: BasicMeta[A] => B, g: AdvancedMeta[A] => B): B =
      g(this)

    @SuppressWarnings(Array("org.wartremover.warts.ToString"))
    def xmap[B](f: A => B, g: B => A)(implicit ev: TypeTag[B]): Meta[B] =
      Meta.reg(new AdvancedMeta[B] {
        val kernel      = outer.kernel.imap(f)(g)
        val jdbcSource  = outer.jdbcSource
        val jdbcTarget  = outer.jdbcTarget
        val scalaType   = ev.tpe.toString
        val schemaTypes = outer.schemaTypes
      })

  }


  /** Constructors, accessors, and typeclass instances. */
  object Meta extends {

    /** @group Typeclass Instances */
    implicit val MetaOrder: Order[Meta[_]] =
      // Type argument necessary to avoid spurious "illegal cyclic reference involving object Meta"
      // only in Scala 2.11, and only with cats for whatever reason. Confidence high!
      Order.by[Meta[_], Either[(String, NonEmptyList[JdbcType], NonEmptyList[JdbcType], List[JdbcType]), (String, NonEmptyList[JdbcType], NonEmptyList[JdbcType], NonEmptyList[String])]](_.fold(
        b => Left((b.scalaType, b.jdbcTarget, b.jdbcSource, b.jdbcSourceSecondary)),
        a => Right((a.scalaType, a.jdbcTarget, a.jdbcSource, a.schemaTypes))))

    /** @group Typeclass Instances */
    implicit val MetaOrdering: scala.Ordering[Meta[_]] =
      MetaOrder.toOrdering

    // See note on trait Meta above
    @SuppressWarnings(Array("org.wartremover.warts.Var"))
    private var instances: TreeSet[Meta[_]] = TreeSet.empty // scalastyle:ignore

  } with LowPriorityImplicits with MetaInstances {

    // sorry
    private[meta] def reg[A](m: Meta[A]): m.type =
      synchronized {
        instances = instances + m
        m
      }

    implicit lazy val JdbcTypeMeta: Meta[JdbcType] =
      IntMeta.xmap(JdbcType.fromInt, _.toInt)

    def apply[A](implicit A: Meta[A]): Meta[A] = A

    /**
     * Computes the set of know `Meta`s that support reading the indicated schema type.
     * @group Accessors
     */
    def readersOf(jdbc: JdbcType, schema: String): TreeSet[Meta[_]] =
      instances.filter(_.fold(_.canReadFrom(jdbc), _.canReadFrom(jdbc, schema)))

    /**
     * Computes the set of know `Meta`s that support writing the indicated schema type.
     * @group Accessors
     */
    def writersOf(jdbc: JdbcType, schema: String): TreeSet[Meta[_]] =
      instances.filter(_.fold(_.canWriteTo(jdbc), _.canWriteTo(jdbc, schema)))

    /**
     * Construct a `BasicMeta` for the given type.
     * @group Constructors
     */
    @SuppressWarnings(Array("org.wartremover.warts.ToString"))
    def basic[A](
      jdbcTarget0: NonEmptyList[JdbcType],
      jdbcSource0: NonEmptyList[JdbcType],
      jdbcSourceSecondary0: List[JdbcType],
      get0: (ResultSet, Int) => A,
      set0: (PreparedStatement, Int, A) => Unit,
      update0: (ResultSet, Int, A) => Unit
    )(implicit ev: TypeTag[A]): BasicMeta[A] =
      Meta.reg(new BasicMeta[A] {
        val kernel = new Kernel[A] {
          type I = A
          val ai      = (a: I) => a
          val ia      = (i: I) => i
          val get     = get0
          val set     = set0
          val setNull = (ps: PreparedStatement, n: Int) => ps.setNull(n, jdbcTarget0.head.toInt)
          val update  = update0
          val width   = 1
        }
        val scalaType           = ev.tpe.toString
        val jdbcTarget          = jdbcTarget0
        val jdbcSource          = jdbcSource0
        val jdbcSourceSecondary = jdbcSourceSecondary0
      })

    /**
     * Construct a `BasicMeta` for the given type, with symmetric primary mappings.
     * @group Constructors
     */
    def basic1[A](
      jdbcType: JdbcType,
      jdbcSourceSecondary0: List[JdbcType],
      get0: (ResultSet, Int) => A,
      set0: (PreparedStatement, Int, A) => Unit,
      update0: (ResultSet, Int, A) => Unit
    )(implicit ev: TypeTag[A]): BasicMeta[A] =
      basic(NonEmptyList.of(jdbcType), NonEmptyList.of(jdbcType), jdbcSourceSecondary0, get0, set0, update0)

    /**
     * Construct an `AdvancedMeta` for the given type.
     * @group Constructors
     */
    @SuppressWarnings(Array("org.wartremover.warts.ToString"))
    def advanced[A](
      jdbcTypes: NonEmptyList[JdbcType],
      schemaTypes0: NonEmptyList[String],
      get0: (ResultSet, Int) => A,
      set0: (PreparedStatement, Int, A) => Unit,
      update0: (ResultSet, Int, A) => Unit
    )(implicit ev: TypeTag[A]): AdvancedMeta[A] =
      Meta.reg(new AdvancedMeta[A] {
        val kernel = new Kernel[A] {
          type I = A
          val ai      = (a: I) => a
          val ia      = (i: I) => i
          val get     = get0
          val set     = set0
          val setNull = (ps: PreparedStatement, n: Int) => ps.setNull(n, jdbcTypes.head.toInt, schemaTypes0.head)
          val update  = update0
          val width   = 1
        }
        val scalaType   = ev.tpe.toString
        val jdbcTarget  = jdbcTypes
        val jdbcSource  = jdbcTypes
        val schemaTypes = schemaTypes0
      })

    /**
     * Construct an `AdvancedMeta` for the given type, mapped as JDBC `Array`.
     * @group Constructors
     */
    @SuppressWarnings(Array("org.wartremover.warts.Equals", "org.wartremover.warts.AsInstanceOf"))
    def array[A >: Null <: AnyRef: TypeTag](elementType: String, schemaH: String, schemaT: String*): AdvancedMeta[Array[A]] =
      advanced[Array[A]](
        NonEmptyList.of(JdbcArray),
        NonEmptyList.of(schemaH, schemaT : _*),
        (r, n) => {
          val a = r.getArray(n)
          (if (a == null) null else a.getArray).asInstanceOf[Array[A]]
        },
        (ps, n, a) => {
          val conn = ps.getConnection
          val arr  = conn.createArrayOf(elementType, a.asInstanceOf[Array[AnyRef]])
          ps.setArray(n, arr)
        },
        (rs, n, a) => {
          val stmt = rs.getStatement
          val conn = stmt.getConnection
          val arr  = conn.createArrayOf(elementType, a.asInstanceOf[Array[AnyRef]])
          rs.updateArray(n, arr)
        }
      )

    /**
     * Construct an `AdvancedMeta` for the given type, mapped as JDBC `Other,JavaObject`.
     * @group Constructors
     */
    @SuppressWarnings(Array("org.wartremover.warts.AsInstanceOf"))
    def other[A >: Null <: AnyRef: TypeTag](schemaH: String, schemaT: String*)(implicit A: ClassTag[A]): AdvancedMeta[A] =
      advanced[A](
        NonEmptyList.of(Other, JavaObject),
        NonEmptyList.of(schemaH, schemaT : _*),
        (rs, n) => {
          rs.getObject(n) match {
            case null => null
            case a    =>
              // force the cast here rather than letting a potentially ill-typed value escape
              try A.runtimeClass.cast(a).asInstanceOf[A]
              catch {
                case _: ClassCastException => throw InvalidObjectMapping(A.runtimeClass, a.getClass)
              }
          }
        },
        (ps, n, a) => ps.setObject(n, a),
        (rs, n, a) => rs.updateObject(n, a)
      )

    /** @group Instances */
    implicit def ArrayTypeAsListMeta[A: ClassTag: TypeTag](implicit ev: Meta[Array[A]]): Meta[List[A]] =
      ev.xmap(_.toList, _.toArray)

    /** @group Instances */
    implicit def ArrayTypeAsVectorMeta[A: ClassTag: TypeTag](implicit ev: Meta[Array[A]]): Meta[Vector[A]] =
      ev.xmap(_.toVector, _.toArray)

    /**
      * Derive Meta for nullable unary product types.
      * A - type for which instance is derived
      * L - HList representation of type A
      * H - type of the head of L (this is the only type in L)
      * T - type of the tail of L (unused)
      * @group Instances
      */
    implicit def unaryProductMetaNullable[A: TypeTag, L <: HList, H >: Null, T <: HList](
      // representation (L) for type A
      implicit gen: Generic.Aux[A, L],
      // head (H) and tail (T) type of representation (L)
      c: IsHCons.Aux[L, H, T],
      // Meta instance for the head (the only element in representation)
      hmeta: Lazy[Meta[H]],
      // provide evidence that representation (L) and singleton hlist with
      // the only element of type H are the same type
      ev: =:=[H :: HNil, L]
    ): Meta[A] = hmeta.value.xmap[A](
      // `from` converts representation L to A, but there is only H here,
      // but provided evidence `=:=[H :: HNil, L]` we can construct L from H
      // and A from L (using `from`)
      h => gen.from(h :: HNil),
      // `to` converts A to representation L, it's Meta[H], so H is required.
      // H is just a head of representation
      a => gen.to(a).head
    )

  }

  trait LowPriorityImplicits {
    /**
      * Same as `unaryProductMetaNullable` for non-nullable unary products
      * @group Instances
      */
    implicit def unaryProductMetaNonNullable[A : TypeTag, L <: HList, H, T <: HList](
      implicit gen: Generic.Aux[A, L],
      c: IsHCons.Aux[L, H, T],
      hmeta: Lazy[Meta[H]],
      ev: =:=[H :: HNil, L]
    ): Meta[A] = hmeta.value.xmap[A](h => gen.from(h :: HNil), a => gen.to(a).head)
  }

  // Instances for basic types, according to the JDBC spec
  trait MetaInstances {

    /** @group Instances */
    implicit val ByteMeta: Meta[Byte] =
      Meta.basic1[Byte](
        TinyInt,
        List(SmallInt, Integer, BigInt, Real, Float, Double, Decimal, Numeric, Bit, Char, VarChar,
          LongVarChar),
        _.getByte(_), _.setByte(_, _), _.updateByte(_, _))

    /** @group Instances */
    implicit val ShortMeta: Meta[Short] =
      Meta.basic1[Short](
        SmallInt,
        List(TinyInt, Integer, BigInt, Real, Float, Double, Decimal, Numeric, Bit, Char, VarChar,
          LongVarChar),
        _.getShort(_), _.setShort(_, _), _.updateShort(_, _))

    /** @group Instances */
    implicit val IntMeta: Meta[Int] =
      Meta.basic1[Int](
        Integer,
        List(TinyInt, SmallInt, BigInt, Real, Float, Double, Decimal, Numeric, Bit, Char, VarChar,
          LongVarChar),
        _.getInt(_), _.setInt(_, _), _.updateInt(_, _))

    /** @group Instances */
    implicit val LongMeta: Meta[Long] =
      Meta.basic1[Long](
        BigInt,
        List(TinyInt, Integer, SmallInt, Real, Float, Double, Decimal, Numeric, Bit, Char, VarChar,
          LongVarChar),
        _.getLong(_), _.setLong(_, _), _.updateLong(_, _))

    /** @group Instances */
    implicit val FloatMeta: Meta[Float] =
      Meta.basic1[Float](
        Real,
        List(TinyInt, Integer, SmallInt, BigInt, Float, Double, Decimal, Numeric, Bit, Char, VarChar,
          LongVarChar),
        _.getFloat(_), _.setFloat(_, _), _.updateFloat(_, _))

    /** @group Instances */
    implicit val DoubleMeta: Meta[Double] =
      Meta.basic[Double](
        NonEmptyList.of(Double),
        NonEmptyList.of(Float, Double),
        List(TinyInt, Integer, SmallInt, BigInt, Float, Real, Decimal, Numeric, Bit, Char, VarChar,
          LongVarChar),
        _.getDouble(_), _.setDouble(_, _), _.updateDouble(_, _))

    /** @group Instances */
    implicit val BigDecimalMeta: Meta[java.math.BigDecimal] =
      Meta.basic[java.math.BigDecimal](
        NonEmptyList.of(Numeric),
        NonEmptyList.of(Decimal, Numeric),
        List(TinyInt, Integer, SmallInt, BigInt, Float, Double, Real, Bit, Char, VarChar,
          LongVarChar),
        _.getBigDecimal(_), _.setBigDecimal(_, _), _.updateBigDecimal(_, _))

    /** @group Instances */
    implicit val BooleanMeta: Meta[Boolean] =
      Meta.basic[Boolean](
        NonEmptyList.of(Bit, JdbcBoolean),
        NonEmptyList.of(Bit, JdbcBoolean),
        List(TinyInt, Integer, SmallInt, BigInt, Float, Double, Real, Decimal, Numeric, Char, VarChar,
          LongVarChar),
        _.getBoolean(_), _.setBoolean(_, _), _.updateBoolean(_, _))

    /** @group Instances */
<<<<<<< HEAD
    implicit val StringMeta: Meta[String] =
      Meta.basic[String](
        NonEmptyList.of(VarChar, Char, LongVarChar),
        NonEmptyList.of(Char, VarChar),
        List(TinyInt, Integer, SmallInt, BigInt, Float, Double, Real, Decimal, Numeric, Bit,
          LongVarChar, Binary, VarBinary, LongVarBinary, Date, Time, Timestamp),
        _.getString(_), _.setString(_, _), _.updateString(_, _))
=======
    implicit val StringMeta = Meta.basic[String](
      NonEmptyList.of(VarChar, Char, LongVarChar),
      NonEmptyList.of(Char, VarChar, LongVarChar),
      List(TinyInt, Integer, SmallInt, BigInt, Float, Double, Real, Decimal, Numeric, Bit,
        Binary, VarBinary, LongVarBinary, Date, Time, Timestamp),
      _.getString(_), _.setString(_, _), _.updateString(_, _))
>>>>>>> 695ec521

    /** @group Instances */
    implicit val ByteArrayMeta: Meta[Array[Byte]] =
      Meta.basic[Array[Byte]](
        NonEmptyList.of(Binary, VarBinary, LongVarBinary),
        NonEmptyList.of(Binary, VarBinary),
        List(LongVarBinary),
        _.getBytes(_), _.setBytes(_, _), _.updateBytes(_, _))

    /** @group Instances */
    implicit val DateMeta: Meta[java.sql.Date] =
      Meta.basic1[java.sql.Date](
        Date,
        List(Char, VarChar, LongVarChar, Timestamp),
        _.getDate(_), _.setDate(_, _), _.updateDate(_, _))

    /** @group Instances */
    implicit val TimeMeta: Meta[java.sql.Time] =
      Meta.basic1[java.sql.Time](
        Time,
        List(Char, VarChar, LongVarChar, Timestamp),
        _.getTime(_), _.setTime(_, _), _.updateTime(_, _))

    /** @group Instances */
    implicit val TimestampMeta: Meta[java.sql.Timestamp] =
      Meta.basic1[java.sql.Timestamp](
        Timestamp,
        List(Char, VarChar, LongVarChar, Date, Time),
        _.getTimestamp(_), _.setTimestamp(_, _), _.updateTimestamp(_, _))

    /** @group Instances */
    implicit val ScalaBigDecimalMeta: Meta[BigDecimal] =
      BigDecimalMeta.xmap(BigDecimal.apply, _.bigDecimal)

    /** @group Instances */
    implicit val JavaUtilDateMeta: Meta[java.util.Date] =
      DateMeta.xmap(identity, d => new java.sql.Date(d.getTime))

    /** @group Instances */
    implicit val JavaTimeInstantMeta: Meta[java.time.Instant] =
      TimestampMeta.xmap(_.toInstant, java.sql.Timestamp.from)

    /** @group Instances */
    implicit val JavaTimeLocalDateMeta: Meta[java.time.LocalDate] =
      DateMeta.xmap(_.toLocalDate, java.sql.Date.valueOf)

  }

}<|MERGE_RESOLUTION|>--- conflicted
+++ resolved
@@ -491,22 +491,13 @@
         _.getBoolean(_), _.setBoolean(_, _), _.updateBoolean(_, _))
 
     /** @group Instances */
-<<<<<<< HEAD
     implicit val StringMeta: Meta[String] =
       Meta.basic[String](
         NonEmptyList.of(VarChar, Char, LongVarChar),
-        NonEmptyList.of(Char, VarChar),
+        NonEmptyList.of(Char, VarChar, LongVarChar),
         List(TinyInt, Integer, SmallInt, BigInt, Float, Double, Real, Decimal, Numeric, Bit,
-          LongVarChar, Binary, VarBinary, LongVarBinary, Date, Time, Timestamp),
+          Binary, VarBinary, LongVarBinary, Date, Time, Timestamp),
         _.getString(_), _.setString(_, _), _.updateString(_, _))
-=======
-    implicit val StringMeta = Meta.basic[String](
-      NonEmptyList.of(VarChar, Char, LongVarChar),
-      NonEmptyList.of(Char, VarChar, LongVarChar),
-      List(TinyInt, Integer, SmallInt, BigInt, Float, Double, Real, Decimal, Numeric, Bit,
-        Binary, VarBinary, LongVarBinary, Date, Time, Timestamp),
-      _.getString(_), _.setString(_, _), _.updateString(_, _))
->>>>>>> 695ec521
 
     /** @group Instances */
     implicit val ByteArrayMeta: Meta[Array[Byte]] =
