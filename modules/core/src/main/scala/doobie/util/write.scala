// Copyright (c) 2013-2020 Rob Norris and Contributors
// This software is licensed under the MIT License (MIT).
// For more information see LICENSE or https://opensource.org/licenses/MIT

package doobie.util

import cats.ContravariantSemigroupal
import doobie.enumerated.Nullability._
import doobie.free.{ FPS, FRS, PreparedStatementIO, ResultSetIO }
import java.sql.{ PreparedStatement, ResultSet }
import doobie.util.fragment.Fragment
import doobie.util.fragment.Elem
import scala.annotation.implicitNotFound

<<<<<<< HEAD
sealed abstract class Write[A](
=======
@implicitNotFound("""
Cannot find or construct a Write instance for type:

  ${A}

This can happen for a few reasons, but the most common case is that a data
member somewhere within this type doesn't have a Put instance in scope. Here are
some debugging hints:

- For Option types, ensure that a Write instance is in scope for the non-Option
  version.
- For types you expect to map to a single column ensure that a Put instance is
  in scope.
- For case classes, HLists, and shapeless records ensure that each element
  has a Write instance in scope.
- Lather, rinse, repeat, recursively until you find the problematic bit.

You can check that an instance exists for Write in the REPL or in your code:

  scala> Write[Foo]

and similarly with Put:

  scala> Put[Foo]

And find the missing instance and construct it as needed. Refer to Chapter 12
of the book of doobie for more information.
""")
final class Write[A](
>>>>>>> db8eeee7
  val puts: List[(Put[_], NullabilityKnown)],
  val toList: A => List[Any],
  val unsafeSet: (PreparedStatement, Int, A) => Unit,
  val unsafeUpdate: (ResultSet, Int, A) => Unit
) {

  lazy val length = puts.length

  def set(n: Int, a: A): PreparedStatementIO[Unit] =
    FPS.raw(unsafeSet(_, n, a))

  def update(n: Int, a: A): ResultSetIO[Unit] =
    FRS.raw(unsafeUpdate(_, n, a))

  def contramap[B](f: B => A): Write[B] =
    new Write[B](
      puts,
      b => toList(f(b)),
      (ps, n, a) => unsafeSet(ps, n, f(a)),
      (rs, n, a) => unsafeUpdate(rs, n, f(a))
    ) {}

  def product[B](fb: Write[B]): Write[(A, B)] =
    new Write[(A, B)](
      puts ++ fb.puts,
      { case (a, b) => toList(a) ++ fb.toList(b) },
      { case (ps, n, (a, b)) => unsafeSet(ps, n, a); fb.unsafeSet(ps, n + length, b) },
      { case (rs, n, (a, b)) => unsafeUpdate(rs, n, a); fb.unsafeUpdate(rs, n + length, b) }
    ) {}

  /**
   * Given a value of type `A` and an appropriately parameterized SQL string we can construct a
   * `Fragment`. If `sql` is unspecified a comma-separated list of `length` placeholders will be used.
   */
  def toFragment(a: A, sql: String = List.fill(length)("?").mkString(",")): Fragment = {
    val elems: List[Elem] = (puts zip toList(a)).map {
      case ((p: Put[a], NoNulls), a) => Elem.Arg(a.asInstanceOf[a], p)
      case ((p: Put[a], Nullable), a) => Elem.Opt(a.asInstanceOf[Option[a]], p)
    }
    Fragment(sql, elems, None)
  }

}

object Write {

  def apply[A](
    puts: List[(Put[_], NullabilityKnown)],
    toList: A => List[Any],
    unsafeSet: (PreparedStatement, Int, A) => Unit,
    unsafeUpdate: (ResultSet, Int, A) => Unit
  ): Write[A] = new Write(puts, toList, unsafeSet, unsafeUpdate) {}

  def apply[A](implicit A: Write[A]): Write[A] = A

  def derived[A](implicit ev: MkWrite[A]): Write[A] = ev

  trait Auto {
    implicit def deriveWrite[A](implicit ev: MkWrite[A]): Write[A] = ev
  }

  implicit val WriteContravariantSemigroupal: ContravariantSemigroupal[Write] =
    new ContravariantSemigroupal[Write] {
      def contramap[A, B](fa: Write[A])(f: B => A) = fa.contramap(f)
      def product[A, B](fa: Write[A], fb: Write[B]) = fa.product(fb)
    }

  implicit val unitComposite: Write[Unit] =
    new Write[Unit](Nil, _ => Nil, (_, _, _) => (), (_, _, _) => ()) {}

  implicit def fromPut[A](implicit P: Put[A]): Write[A] =
    new Write[A](
      List((P, NoNulls)),
      a => List(a),
      (ps, n, a) => P.unsafeSetNonNullable(ps, n, a),
      (rs, n, a) => P.unsafeUpdateNonNullable(rs, n, a)
    ) {}

  implicit def fromPutOption[A](implicit P: Put[A]): Write[Option[A]] =
    new Write[Option[A]](
      List((P, Nullable)),
      a => List(a),
      (ps, n, a) => P.unsafeSetNullable(ps, n, a),
      (rs, n, a) => P.unsafeUpdateNullable(rs, n, a)
    ) {}

}

final class MkWrite[A](
  override val puts: List[(Put[_], NullabilityKnown)],
  override val toList: A => List[Any],
  override val unsafeSet: (PreparedStatement, Int, A) => Unit,
  override val unsafeUpdate: (ResultSet, Int, A) => Unit
) extends Write[A](puts, toList, unsafeSet, unsafeUpdate)
object MkWrite extends WritePlatform {

  def lift[A](w: Write[A]): MkWrite[A] =
    new MkWrite[A](w.puts, w.toList, w.unsafeSet, w.unsafeUpdate)
}<|MERGE_RESOLUTION|>--- conflicted
+++ resolved
@@ -12,9 +12,6 @@
 import doobie.util.fragment.Elem
 import scala.annotation.implicitNotFound
 
-<<<<<<< HEAD
-sealed abstract class Write[A](
-=======
 @implicitNotFound("""
 Cannot find or construct a Write instance for type:
 
@@ -43,8 +40,7 @@
 And find the missing instance and construct it as needed. Refer to Chapter 12
 of the book of doobie for more information.
 """)
-final class Write[A](
->>>>>>> db8eeee7
+sealed abstract class Write[A](
   val puts: List[(Put[_], NullabilityKnown)],
   val toList: A => List[Any],
   val unsafeSet: (PreparedStatement, Int, A) => Unit,
