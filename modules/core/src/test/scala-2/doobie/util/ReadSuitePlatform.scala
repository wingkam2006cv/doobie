--- conflicted
+++ resolved
@@ -15,17 +15,10 @@
   test("Read should exist for shapeless record types") {
     type DL = (Double, Long) // used below
     type A  = Record.`'foo -> Int, 'bar -> String, 'baz -> DL, 'quz -> Woozle`.T
-<<<<<<< HEAD
     Read[A]
     Read[(A, A)]
-  }
+  }: @nowarn("msg=.*DL is never used.*")
 
-=======
-    util.Read[A]
-    util.Read[(A, A)]
-  }: @nowarn("msg=.*DL is never used.*")
-  
->>>>>>> db8eeee7
   case class Woozle(a: (String, Int), b: Int :: String :: HNil, c: Boolean)
 
   test("Read should exist for some fancy types") {
