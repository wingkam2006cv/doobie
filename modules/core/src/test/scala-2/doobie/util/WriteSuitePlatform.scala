// Copyright (c) 2013-2020 Rob Norris and Contributors
// This software is licensed under the MIT License (MIT).
// For more information see LICENSE or https://opensource.org/licenses/MIT

package doobie.util

import shapeless._
import shapeless.record._

import scala.annotation.nowarn


trait WriteSuitePlatform { self: munit.FunSuite =>
  import doobie.generic.auto._

  test("Write should exist for shapeless record types") {
    type DL = (Double, Long)
    type A  = Record.`'foo -> Int, 'bar -> String, 'baz -> DL, 'quz -> Woozle`.T
<<<<<<< HEAD
    Write[A]
    Write[(A, A)]
  }
=======
    util.Write[A]
    util.Write[(A, A)]
  }: @nowarn("msg=.*DL is never used.*")
>>>>>>> db8eeee7

  case class Woozle(a: (String, Int), b: Int :: String :: HNil, c: Boolean)

  test("Write should exist for some fancy types") {
    Write[Woozle]
    Write[(Woozle, String)]
    Write[(Int, Woozle :: Woozle :: String :: HNil)]
  }

  test("Write should exist for option of some fancy types") {
    Write[Option[Woozle]]
    Write[Option[(Woozle, String)]]
    Write[Option[(Int, Woozle :: Woozle :: String :: HNil)]]
  }

}<|MERGE_RESOLUTION|>--- conflicted
+++ resolved
@@ -16,15 +16,9 @@
   test("Write should exist for shapeless record types") {
     type DL = (Double, Long)
     type A  = Record.`'foo -> Int, 'bar -> String, 'baz -> DL, 'quz -> Woozle`.T
-<<<<<<< HEAD
     Write[A]
     Write[(A, A)]
-  }
-=======
-    util.Write[A]
-    util.Write[(A, A)]
   }: @nowarn("msg=.*DL is never used.*")
->>>>>>> db8eeee7
 
   case class Woozle(a: (String, Int), b: Int :: String :: HNil, c: Boolean)
 
