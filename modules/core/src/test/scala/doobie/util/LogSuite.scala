// Copyright (c) 2013-2020 Rob Norris and Contributors
// This software is licensed under the MIT License (MIT).
// For more information see LICENSE or https://opensource.org/licenses/MIT

package doobie.util

import cats.syntax.all._
import cats.effect.{IO, IOLocal}
import doobie._
import doobie.implicits._
import doobie.util.log.{LogEvent, ProcessingFailure, Success}

class LogSuite extends munit.FunSuite {

  import cats.effect.unsafe.implicits.global

  val ioLocal: IOLocal[LogEvent] =
    IOLocal[LogEvent](null).unsafeRunSync()

  val xa = Transactor.fromDriverManager[IO](
    "org.h2.Driver",
    "jdbc:h2:mem:queryspec;DB_CLOSE_DELAY=-1",
    "sa", "",
    logHandler = Some(ev => ioLocal.set(ev))
  )

  def eventForCIO[A](cio: ConnectionIO[A]): LogEvent =
    cio.transact(xa).attempt.flatMap(_ => ioLocal.get).unsafeRunSync()

  def eventForUniqueQuery[A: Write](sql: String, arg: A): LogEvent = {
    eventForCIO(Query[A, Unit](sql, None).unique(arg))
  }

  def eventForUniqueUpdate[A: Write](sql: String, arg: A): LogEvent = {
    val cio = sql"create table if not exists foo (bar integer)".update.run *>
      Update[A](sql, None).run(arg)
    eventForCIO(cio)
  }

  test("[Query] default handler") {
    sql"select 1".query[Int]
  }

  test("[Query] implicit handler") {
    eventForCIO(sql"select 1".query[Int].unique) match {
      case Success(_, _, _, _, _) => ()
      case a => fail(s"no match: $a")
    }
  }

  test("[Query] explicit handler") {
    eventForCIO(sql"select 1".query[Int].unique) match {
      case Success(_, _, _, _, _) => ()
      case a => fail(s"no match: $a")
    }
  }

  test("[Query] zero-arg success") {
    val Sql = "select 1"
<<<<<<< HEAD
    eventForUniqueQuery(Sql, ()) match {
      case Success(Sql, Nil, _, _) => ()
=======
    eventForUniqueQuery(Sql) match {
      case Success(Sql, Nil, _, _, _) => ()
>>>>>>> db8eeee7
      case a => fail(s"no match: $a")
    }
  }

  test("[Query] zero-arg execution failure".ignore) {
    ()
  }

  test("[Query] n-arg execution failure".ignore) {
    ()
  }

  test("[Query] zero-arg processing failure") {
    val Sql = "select 1 where 1 = 2"
<<<<<<< HEAD
    eventForUniqueQuery(Sql, ()) match {
      case ProcessingFailure(Sql, Nil, _, _, _) => ()
=======
    eventForUniqueQuery(Sql) match {
      case ProcessingFailure(Sql, Nil, _, _, _, _) => ()
>>>>>>> db8eeee7
      case a => fail(s"no match: $a")
    }
  }

  test("[Update] default handler") {
    sql"drop table if exists barf".update
  }

  test("[Update] implicit handler") {
    val cio = sql"drop table if exists barf".update.run
    eventForCIO(cio) match {
      case Success(_, _, _, _, _) => ()
      case a => fail(s"no match: $a")
    }
  }

  test("[Update] explicit handler") {
    val cio = sql"drop table if exists barf".update.run
    eventForCIO(cio) match {
      case Success(_, _, _, _, _) => ()
      case a => fail(s"no match: $a")
    }
  }

  test("[Update] zero-arg success") {
    val Sql = "update foo set bar = 42"
<<<<<<< HEAD
    eventForUniqueUpdate(Sql, ()) match {
      case Success(Sql, Nil, _, _) => ()
=======
    eventForUniqueUpdate(Sql) match {
      case Success(Sql, Nil, _, _, _) => ()
>>>>>>> db8eeee7
      case a => fail(s"no match: $a")
    }
  }

  test("[Update] zero-arg execution failure".ignore) {
    ()
  }

  test("[Update] n-arg execution failure".ignore) {
    ()
  }

}<|MERGE_RESOLUTION|>--- conflicted
+++ resolved
@@ -57,13 +57,8 @@
 
   test("[Query] zero-arg success") {
     val Sql = "select 1"
-<<<<<<< HEAD
     eventForUniqueQuery(Sql, ()) match {
-      case Success(Sql, Nil, _, _) => ()
-=======
-    eventForUniqueQuery(Sql) match {
       case Success(Sql, Nil, _, _, _) => ()
->>>>>>> db8eeee7
       case a => fail(s"no match: $a")
     }
   }
@@ -78,13 +73,8 @@
 
   test("[Query] zero-arg processing failure") {
     val Sql = "select 1 where 1 = 2"
-<<<<<<< HEAD
     eventForUniqueQuery(Sql, ()) match {
-      case ProcessingFailure(Sql, Nil, _, _, _) => ()
-=======
-    eventForUniqueQuery(Sql) match {
       case ProcessingFailure(Sql, Nil, _, _, _, _) => ()
->>>>>>> db8eeee7
       case a => fail(s"no match: $a")
     }
   }
@@ -111,13 +101,8 @@
 
   test("[Update] zero-arg success") {
     val Sql = "update foo set bar = 42"
-<<<<<<< HEAD
     eventForUniqueUpdate(Sql, ()) match {
-      case Success(Sql, Nil, _, _) => ()
-=======
-    eventForUniqueUpdate(Sql) match {
       case Success(Sql, Nil, _, _, _) => ()
->>>>>>> db8eeee7
       case a => fail(s"no match: $a")
     }
   }
