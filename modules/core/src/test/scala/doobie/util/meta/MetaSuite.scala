// Copyright (c) 2013-2020 Rob Norris and Contributors
// This software is licensed under the MIT License (MIT).
// For more information see LICENSE or https://opensource.org/licenses/MIT

package doobie.util.meta

import cats.effect.IO
import doobie._
<<<<<<< HEAD
=======
import doobie.implicits._
>>>>>>> db8eeee7
import doobie.util.{Get, Put}

import scala.annotation.nowarn

case class Foo(str: String)

@nowarn("msg=.*local method foo.*")
class MetaSuite extends munit.FunSuite {

  test("Meta should exist for primitive types") {
    Meta[Int]
    Meta[String]
  }

  test("Meta should imply Get") {
    def foo[A: Meta] = Get[A]
  }

  test("Meta should imply Put") {
    def foo[A: Meta] = Put[A]
  }

}

class MetaDBSuite extends munit.FunSuite {
  import doobie.implicits._
  import cats.effect.unsafe.implicits.global

  lazy val xa = Transactor.fromDriverManager[IO](
    driver = "org.h2.Driver",
    url = "jdbc:h2:mem:queryspec;DB_CLOSE_DELAY=-1",
    user = "sa", 
    password = "", 
    logHandler = None
  )

  implicit def FooMeta: Meta[Foo] = Meta[String].tiemap(s => Either.cond(!s.isEmpty, Foo(s), "may not be empty"))(_.str)

  test("Meta.tiemap should accept valid values") {
    val x = sql"select 'bar'".query[Foo].unique.transact(xa).unsafeRunSync()
    assertEquals(x, Foo("bar"))
  }

  test("Meta.tiemap should reject invalid values") {
    val x = sql"select ''".query[Foo].unique.transact(xa).attempt.unsafeRunSync()
    assertEquals(x, Left(doobie.util.invariant.InvalidValue[String, Foo]("", "may not be empty")))
  }

}<|MERGE_RESOLUTION|>--- conflicted
+++ resolved
@@ -6,10 +6,6 @@
 
 import cats.effect.IO
 import doobie._
-<<<<<<< HEAD
-=======
-import doobie.implicits._
->>>>>>> db8eeee7
 import doobie.util.{Get, Put}
 
 import scala.annotation.nowarn
