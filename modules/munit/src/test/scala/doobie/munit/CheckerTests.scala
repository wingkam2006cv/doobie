// Copyright (c) 2013-2020 Rob Norris and Contributors
// This software is licensed under the MIT License (MIT).
// For more information see LICENSE or https://opensource.org/licenses/MIT

package doobie.munit

// Copyright (c) 2013-2020 Rob Norris and Contributors
// This software is licensed under the MIT License (MIT).
// For more information see LICENSE or https://opensource.org/licenses/MIT

import cats.effect.IO
import doobie.syntax.string._
import doobie.util.Read
import doobie.util.transactor.Transactor
import munit._
import scala.concurrent.ExecutionContext

trait CheckerChecks[M[_]] extends FunSuite with Checker[M] {

  lazy val transactor = Transactor.fromDriverManager[M](
    "org.h2.Driver",
    "jdbc:h2:mem:queryspec;DB_CLOSE_DELAY=-1",
    "sa", ""
  )

  test("trivial") { check(sql"select 1".query[Int]) }
<<<<<<< HEAD
=======

>>>>>>> b4e6f966
  test("fail".fail) { check(sql"select 1".query[String]) }

  final case class Foo[F[_]](x: Int)

  test ("trivial case-class"){ check(sql"select 1".query[Foo[cats.Id]]) }

  test("Read should select correct columns when combined with `product`") {
    import cats.syntax.all._
    import doobie.implicits._

    val ri = Read[Int]
    val rs = Read[String]

    // tupled use product under the hood
    val combined: Read[(Int, String)] = (ri, rs).tupled

    check(sql"SELECT 1, '2'".query(combined))
  }

  test("Read should select correct columns for checking when combined with `ap`") {
    val readInt = Read[(Int, Int)]
    val readIntToInt: Read[Tuple2[Int, Int] => String] =
      Read[(String, String)].map(i => k => s"$i,$k")

    val combined: Read[String] = readInt.ap(readIntToInt)

    check(sql"SELECT '1', '2', 3, 4".query(combined))
  }

}

class IOCheckerCheck extends CheckerChecks[IO] with IOChecker {
}<|MERGE_RESOLUTION|>--- conflicted
+++ resolved
@@ -24,10 +24,6 @@
   )
 
   test("trivial") { check(sql"select 1".query[Int]) }
-<<<<<<< HEAD
-=======
-
->>>>>>> b4e6f966
   test("fail".fail) { check(sql"select 1".query[String]) }
 
   final case class Foo[F[_]](x: Int)
