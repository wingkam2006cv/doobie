## Unit Testing

The YOLO-mode query checking feature demonstated in an earlier chapter is also available as a trait you can mix into your [Specs2](http://etorreborre.github.io/specs2/), [ScalaTest](http://www.scalatest.org/) or [MUnit](https://scalameta.org/munit) unit tests.

### Setting Up

As with earlier chapters we set up a `Transactor` and YOLO mode. We will also use the `doobie-specs2` and `doobie-scalatest` add-ons.

```scala mdoc:silent
import doobie._
import doobie.implicits._
import cats._
import cats.data._
import cats.effect._
import cats.implicits._

// This is just for testing. Consider using cats.effect.IOApp instead of calling
// unsafe methods directly.
import cats.effect.unsafe.implicits.global

// A transactor that gets connections from java.sql.DriverManager and executes blocking operations
// on an our synchronous EC. See the chapter on connection handling for more info.
val xa = Transactor.fromDriverManager[IO](
  "org.postgresql.Driver",     // driver classname
  "jdbc:postgresql:world",     // connect URL (driver-specific)
  "postgres",                  // user
  ""                           // password
)
```

```scala mdoc:invisible
implicit val mdocColors: doobie.util.Colors = doobie.util.Colors.None
```

And again we are playing with the `country` table, given here for reference.

```sql
CREATE TABLE country (
  code        character(3)  NOT NULL,
  name        text          NOT NULL,
  population  integer       NOT NULL,
  gnp         numeric(10,2),
  indepyear   smallint
  -- more columns, but we won't use them here
)
```

So here are a few queries we would like to check. Note that we can only check values of type `Query0` and `Update0`; we can't check `Process` or `ConnectionIO` values, so a good practice is to define your queries in a DAO module and apply further operations at a higher level.

```scala mdoc:silent
case class Country(code: Int, name: String, pop: Int, gnp: Double)

val trivial =
  sql"""
    select 42, 'foo'::varchar
  """.query[(Int, String)]

def biggerThan(minPop: Short) =
  sql"""
    select code, name, population, gnp, indepyear
    from country
    where population > $minPop
  """.query[Country]

def update(oldName: String, newName: String) =
  sql"""
    update country set name = $newName where name = $oldName
  """.update
```

### The Specs2 Package

The `doobie-specs2` add-on provides a mix-in trait that we can add to a `Specification` to allow for typechecking of queries, interpreted as a set of specifications.

Our unit test needs to extend `AnalysisSpec` and must define a `Transactor[IO]`. To construct a testcase for a query, pass it to the `check` method. Note that query arguments are never used, so they can be any values that typecheck.

```scala mdoc:silent
import org.specs2.mutable.Specification

class AnalysisTestSpec extends Specification with doobie.specs2.IOChecker {

  val transactor = Transactor.fromDriverManager[IO](
    "org.postgresql.Driver", "jdbc:postgresql:world", "postgres", ""
  )

  check(trivial)
  check(biggerThan(0))
  check(update("", ""))

}
```

When we run the test we get output similar to what we saw in the previous chapter on checking queries, but each item is now a test. Note that doing this in the REPL is a little awkward; in real source you would get the source file and line number associated with each query.

```scala mdoc
import _root_.specs2.{ run => runTest }
import _root_.org.specs2.main.{ Arguments, Report }

// Run a test programmatically. Usually you would do this from sbt, bloop, etc.
runTest(new AnalysisTestSpec)(Arguments(report = Report(_color = Some(false))))
```

### The ScalaTest Package

The `doobie-scalatest` add-on provides a mix-in trait that we can add to any `Assertions` implementation (like `AnyFunSuite`) much like the Specs2 package above.

```scala mdoc:silent
import org.scalatest._

class AnalysisTestScalaCheck extends funsuite.AnyFunSuite with matchers.must.Matchers with doobie.scalatest.IOChecker {

  override val colors = doobie.util.Colors.None // just for docs

  val transactor = Transactor.fromDriverManager[IO](
    "org.postgresql.Driver", "jdbc:postgresql:world", "postgres", ""
  )

  test("trivial")    { check(trivial)        }
  test("biggerThan") { check(biggerThan(0))  }
  test("update")     { check(update("", "")) }

}
```

Details are shown for failing tests.

```scala mdoc
// Run a test programmatically. Usually you would do this from sbt, bloop, etc.
(new AnalysisTestScalaCheck).execute(color = false)
```

### The MUnit Package

The `doobie-munit` add-on provides a mix-in trait that we can add to any `Assertions` implementation (like `FunSuite`) much like the ScalaTest package above.

```scala mdoc:silent
import _root_.munit._
<<<<<<< HEAD
class AnalysisTestSuite extends FunSuite with doobie.munit.IOChecker {
  override val colors = doobie.util.Colors.None // just for docs
  val transactor = Transactor.fromDriverManager[IO](
    "org.postgresql.Driver", "jdbc:postgresql:world", "postgres", ""
  )
  test("trivial")    { check(trivial)        }
  test("biggerThan") { check(biggerThan(0))  }
  test("update")     { check(update("", "")) }
=======

class AnalysisTestSuite extends FunSuite with doobie.munit.IOChecker {

  override val colors = doobie.util.Colors.None // just for docs

  val transactor = Transactor.fromDriverManager[IO](
    "org.postgresql.Driver", "jdbc:postgresql:world", "postgres", ""
  )

  test("trivial")    { check(trivial)        }
  test("biggerThan") { check(biggerThan(0))  }
  test("update")     { check(update("", "")) }

>>>>>>> 949e1247
}
```<|MERGE_RESOLUTION|>--- conflicted
+++ resolved
@@ -135,16 +135,6 @@
 
 ```scala mdoc:silent
 import _root_.munit._
-<<<<<<< HEAD
-class AnalysisTestSuite extends FunSuite with doobie.munit.IOChecker {
-  override val colors = doobie.util.Colors.None // just for docs
-  val transactor = Transactor.fromDriverManager[IO](
-    "org.postgresql.Driver", "jdbc:postgresql:world", "postgres", ""
-  )
-  test("trivial")    { check(trivial)        }
-  test("biggerThan") { check(biggerThan(0))  }
-  test("update")     { check(update("", "")) }
-=======
 
 class AnalysisTestSuite extends FunSuite with doobie.munit.IOChecker {
 
@@ -158,6 +148,5 @@
   test("biggerThan") { check(biggerThan(0))  }
   test("update")     { check(update("", "")) }
 
->>>>>>> 949e1247
 }
 ```