## Extensions for PostgreSQL

In this chapter we discuss the extended support that **doobie** offers for users of [PostgreSQL](http://www.postgresql.org/). To use these extensions you must add an additional dependency to your project:

@@@ vars
```scala
libraryDependencies += "org.tpolecat" %% "doobie-postgres" % "$version$"
```
@@@


This library pulls in [PostgreSQL JDBC Driver](https://jdbc.postgresql.org) as a transitive dependency.



There are extensions available for dealing with JSON by using Circe, if you like to use those, include this dependency:

@@@ vars

```scala
libraryDependencies += "org.tpolecat" %% "doobie-postgres-circe" % "$version$"
```

@@@

Then, you will be able to import the implicits for dealing with JSON:

@@@ vars

```scala
import doobie.postgres.circe.json.implicits._
import doobie.postgres.circe.jsonb.implicits._

```

@@@


### Setting Up

The following examples require a few imports.

```scala mdoc:silent
import cats._
import cats.data._
import cats.effect._
import cats.implicits._
import doobie._
import doobie.implicits._
import doobie.util.ExecutionContexts

// This is just for testing. Consider using cats.effect.IOApp instead of calling
// unsafe methods directly.
import cats.effect.unsafe.implicits.global

// A transactor that gets connections from java.sql.DriverManager and executes blocking operations
// on an our synchronous EC. See the chapter on connection handling for more info.
val xa = Transactor.fromDriverManager[IO](
  driver = "org.postgresql.Driver",  // JDBC driver classname
  url = "jdbc:postgresql:world",     // Connect URL - Driver specific
  user = "postgres",                 // Database user name
  password = "password",             // Database password
  logHandler = None                  // Don't setup logging for now. See Logging page for how to log events in detail
)
```

```scala mdoc:invisible
implicit val mdocColors: doobie.util.Colors = doobie.util.Colors.None
```

**doobie** adds support for a large number of extended types that are not supported directly by JDBC. All mappings (except postgis) are provided in the `pgtypes` module.

```scala mdoc:silent
import doobie.postgres._
import doobie.postgres.implicits._
```

### Java 8 Time Types (JSR310)

<<<<<<< HEAD
=======
An explicit import is required to bring in mappings for `java.time.OffsetDateTime` / `java.time.Instant` / `java.time.LocalDateTime` / `java.time.LocalDate` / `java.time.LocalTime`

```scala mdoc:silent
import doobie.postgres.implicits._
```

>>>>>>> 99514a44
To ensure **doobie** performs the conversion correctly between Java 8 time types and PostgreSQL Date/Time types when handling timezones or the lack thereof.
The correct combination of date/time types should be used:

- `TIMESTAMP` maps to `java.time.LocalDateTime`
<<<<<<< HEAD
- `TIMESTAMPTZ` maps to `java.time.Instant` or `java.time.OffsetDateTime`
=======
- `TIMESTAMPTZ` maps to `java.time.Instant`, or `java.time.OffsetDateTime`
>>>>>>> 99514a44
- `DATE` maps to `java.time.LocalDate`
- `TIME` maps to `java.time.LocalTime`

### Array Types

**doobie** supports single-dimensional arrays of the following types:

- `bit[]` maps to `Array[Boolean]`
- `int4[]` map to `Array[Int]`
- `int8[]` maps to `Array[Long]`
- `float4[]` maps to `Array[Float]`
- `float8[]` maps to `Array[Double]`
- `varchar[]`, `char[]`, `text[],` and `bpchar[]` all map to `Array[String]`.
- `uuid[]` maps to `Array[UUID]`

In addition to `Array` you can also map to `List` and `Vector`. Note that arrays of advanced types and structs are not supported by the driver; arrays of `Byte` are represented as `bytea`; and arrays of `int2` are incorrectly mapped by the driver as `Array[Int]` rather than `Array[Short]` and are not supported in **doobie**.

See the previous chapter on **SQL Arrays** for usage examples.

### Enum Types

**doobie** supports mapping PostgreSQL `enum` types to Scala enumerated types, with the slight complication that Scala doesn't really support enumerated types as a first-class notion. We will examine three ways to construct mappings for the following PostgreSQL type:

```sql
create type myenum as enum ('foo', 'bar')
```

The first option is to map `myenum` to an instance of the execrable `scala.Enumeration` class via the `pgEnum` constructor.

```scala mdoc:silent
object MyEnum extends Enumeration {
  val foo, bar = Value
}

implicit val MyEnumMeta = pgEnum(MyEnum, "myenum")
```

```scala mdoc
sql"select 'foo'::myenum".query[MyEnum.Value].unique.transact(xa).unsafeRunSync()
```

It works, but `Enumeration` is terrible so it's unlikely you will want to do this. A better option, perhaps surprisingly, is to map `myenum` to a **Java** `enum` via the `pgJavaEnum` constructor.

```java
// This is Java code
public enum MyJavaEnum { foo, bar; }
```

```scala
implicit val MyJavaEnumMeta = pgJavaEnum[MyJavaEnum]("myenum")
```

And the final, most general construction simply requires evidence that your target type can be translated to and from `String`.

```scala mdoc:silent
sealed trait FooBar

object FooBar {

  case object Foo extends FooBar
  case object Bar extends FooBar

  def toEnum(e: FooBar): String =
    e match {
      case Foo => "foo"
      case Bar => "bar"
    }

  def fromEnum(s: String): Option[FooBar] =
    Option(s) collect {
      case "foo" => Foo
      case "bar" => Bar
    }

}

implicit val FoobarMeta: Meta[FooBar] =
  pgEnumStringOpt("myenum", FooBar.fromEnum, FooBar.toEnum)
```

```scala mdoc
sql"select 'foo'::myenum".query[FooBar].unique.transact(xa).unsafeRunSync()
```


### Geometric Types

The following geometric types are supported, and map to driver-supplied types.

- the `box` schema type maps to `org.postgresql.geometric.PGbox`
- the `circle` schema type maps to `org.postgresql.geometric.PGcircle`
- the `lseg` schema type maps to `org.postgresql.geometric.PGlseg`
- the `path` schema type maps to `org.postgresql.geometric.PGpath`
- the `point` schema type maps to `org.postgresql.geometric.PGpoint`
- the `polygon` schema type maps to `org.postgresql.geometric.PGpolygon`

It is expected that these will be mapped to application-specific types via `xmap` as described in **Custom Mappings**.

### PostGIS Types

**doobie** provides mappings for the top-level PostGIS geometric types provided by the `net.postgis` driver extension.

Mappings for postgis are provided in the `pgistypes` module. Doobie expects postgis dependency to be provided, so if you use this module you should add postgis as a dependency.

```scala
libraryDependencies += "net.postgis" % "postgis-jdbc" % "2.3.0"
```

```scala mdoc:silent
// Not provided via doobie.postgres.imports._; you must import them explicitly.
import doobie.postgres.pgisimplicits._
```

- `PGgeometry`
- `PGbox2d`
- `PGbox3d`

In addition to the general types above, **doobie** provides mappings for the following abstract and concrete fine-grained types carried by `PGgeometry`:

- `Geometry`
- `ComposedGeom`
- `GeometryCollection`
- `MultiLineString`
- `MultiPolygon`
- `PointComposedGeom`
- `LineString`
- `MultiPoint`
- `Polygon`
- `Point`

[Geographic types](http://postgis.net/workshops/postgis-intro/geography.html) mappings are defined in a different object (`pgisgeographyimplicits`), to allow geometric types using geodetic coordinates.

```
import doobie.postgres.pgisgeographyimplicits._

// or define the implicit conversion manually

implicit val geographyPoint: Meta[Point] =
  doobie.postgres.pgisgeographyimplicits.PointType
```
- Point
- Polygon
- MultiPoint
- LineString
- PointComposedGeom
- MultiPolygon
- MultiLineString


### Other Nonstandard Types

- The `uuid` schema type is supported and maps to `java.util.UUID`.
- The `inet` schema type is supported and maps to `java.net.InetAddress`.
- The `hstore` schema type is supported and maps to both `java.util.Map[String, String]` and Scala `Map[String, String]`.

### Extended Error Handling

A complete table of SQLSTATE values is provided in the `doobie.postgres.sqlstate` module. Recovery combinators for each of these states (`onUniqueViolation` for example) are provided in `doobie.postgres.syntax`.

```scala mdoc:silent
val p = sql"oops".query[String].unique // this won't work
```

Some of the recovery combinators demonstrated:

```scala mdoc
p.attempt.transact(xa).unsafeRunSync() // attempt is provided by ApplicativeError instance

p.attemptSqlState.transact(xa).unsafeRunSync() // this catches only SQL exceptions

p.attemptSomeSqlState { case SqlState("42601") => "caught!" } .transact(xa).unsafeRunSync() // catch it

p.attemptSomeSqlState { case sqlstate.class42.SYNTAX_ERROR => "caught!" } .transact(xa).unsafeRunSync() // same, w/constant

p.exceptSomeSqlState { case sqlstate.class42.SYNTAX_ERROR => "caught!".pure[ConnectionIO] } .transact(xa).unsafeRunSync() // recover

p.onSyntaxError("caught!".pure[ConnectionIO]).transact(xa).unsafeRunSync() // using recovery combinator
```


### Server-Side Statements

PostgreSQL supports server-side caching of prepared statements after a certain number of executions, which can have desirable performance consequences for statements that only need to be planned once. Note that this caching happens only for `PreparedStatement` instances that are re-used within a single connection lifetime. **doobie** supports programmatic configuration of the prepare threshold:

- For a given `Connection` you can set and query the prepare threshold with the `ConnectionIO` constructors `doobie.postgres.hi.connection.pgSetPrepareThreshold` and `pgGetPrepareThreshold`.
- For a specific `PreparedStatement` you can set and query the prepare threshold with the `PreparedStatementIO` constructors `doobie.postgres.hi.preparedstatement.pgSetPrepareThreshold` and `pgGetPrepareThreshold`.

See the [JDBC driver documentation](https://jdbc.postgresql.org/documentation/server-prepare) for more information.

### `LISTEN` and `NOTIFY`

PostgreSQL provides a simple transactional message queue that can be used to notify a connection that something interesting has happened. Such notifications can be tied to database triggers, which provides a way to notify clients that data has changed. Which is cool.

**doobie** provides `ConnectionIO` constructors for SQL `LISTEN`, `UNLISTEN`, and `NOTIFY` in the `doobie.postgres.hi.connection` module. New notifications are retrieved (synchronously, sadly, that's all the driver provides) via `pgGetNotifications`. Note that all of the "listening" operations apply to the **current connection**, which must therefore be long-running and typically off to the side from normal transactional operations. Further note that you must `setAutoCommit(false)` on this connection or `commit` between each call in order to retrieve messages. The `examples` project includes a program that demonstrates how to present a channel as a `Stream[IO, PGNotification]`.

### Large Objects

PostgreSQL provides a facility for storing very large objects (up to 4TB each) in a single uniform storage, identified by unique numeric ID and accessed via fast byte-block transfer. Note that "normal" large object columns types such as `bytea` and `text` can store values as large as 1GB each, so the large object API is rarely used. However there are cases where the size and/or efficiency of large objects justifies the use of this API.

**doobie** provides an algebra and free monads for the driver's `LargeObjectManager` and `LargeObject` types in the `doobie.postgres.free` package. There is also [the beginnings of] a high-level API that includes constructors for creating large objects from files and vice-versa. The `example` project contains a brief usage example.

Please file an issue or ask questions on the [Gitter](https://gitter.im/tpolecat/doobie) channel if you need to use this API; it will evolve as use cases demand.

### Copy Manager

The PostgreSQL JDBC driver's [CopyManager](https://jdbc.postgresql.org/documentation/publicapi/org/postgresql/copy/CopyManager.html) API provides a pass-through for the SQL [`COPY`](http://www.postgresql.org/docs/9.3/static/sql-copy.html) statement, allowing very fast data transfer via `java.io` streams. Here we construct a program that dumps a table to `Console.out` in CSV format, with quoted values.

```scala mdoc:silent
val q = """
  copy country (name, code, population)
  to stdout (
    encoding 'utf-8',
    force_quote *,
    format csv
  )
  """

val prog: ConnectionIO[Long] =
  PHC.pgGetCopyAPI(PFCM.copyOut(q, Console.out)) // return value is the row count
```

See the links above and sample code in the `examples/` project in the **doobie** GitHub repo for more information on this specialized API.

<div class="alert alert-danger" role="alert">
Note: the following API was introduced in version 0.5.2 and is experimental. Community feedback and contributions (instances in particular) are encouraged.
</div>

**doobie** also provides a specialized API for very fast batch inserts using upates of the form `COPY ... FROM STDIN` and a `Text` typeclass that defines how data types are encoded in Postgres text format (similar to `Put`; instances must be present for all fields in the data type to be inserted).

First a temp table for our experiment.

```scala mdoc:silent
val create: ConnectionIO[Unit] =
  sql"""
    CREATE TEMPORARY TABLE food (
      name       VARCHAR,
      vegetarian BOOLEAN,
      calories   INTEGER
    )
  """.update.run.void
```

And some values to insert. `Text` instances are provided for all the data types we are using here.

```scala mdoc:silent
case class Food(name: String, isVegetarian: Boolean, caloriesPerServing: Int)

val foods = List(
  Food("banana", true, 110),
  Food("cheddar cheese", true, 113),
  Food("Big Mac", false, 1120)
)
```

Our insert statement must have the form `COPY ... FROM STDIN`, and we can insert any `Foldable`.

```scala mdoc:silent
def insert[F[_]: Foldable](fa: F[Food]): ConnectionIO[Long] =
  sql"COPY food (name, vegetarian, calories) FROM STDIN".copyIn(fa)
```

We can run it thus, yielding the number of affected rows.

```scala mdoc
(create *> insert(foods)).transact(xa).unsafeRunSync()
```

### Fastpath

**doobie** provides an algebra and free monad for constructing programs that use the `FastPathAPI` provided by the PostgreSQL JDBC driver, however this API is mostly deprecated in favor of server-side statements (see above). And in any case I can't find an example of how you would use it from Java so I don't have an example here. But if you're using it let me know and we can figure it out.

### EXPLAIN/EXPLAIN ANALYZE

The PostgreSQL server can provide an analysis of any query, using the `EXPLAIN` keyword. **doobie** can run `EXPLAIN`
on any `Query0` or `Query` object, as long as `doobie.postgres._` and `doobie.postgres.implicits._` have been imported.
Using an example from earlier in the book:

```scala mdoc
sql"select name from country"
  .query[String]    // Query0[String]
  .explain
  .transact(xa)
  .unsafeRunSync()
  .foreach(println)
```

Similary, `explainAnalyze` will analyze the query **and** run it, comparing the query planner's estimates with real
performance. Using the example above again:

```scala mdoc
sql"select name from country"
  .query[String]    // Query0[String]
  .explainAnalyze
  .transact(xa)
  .unsafeRunSync()
  .foreach(println)
```

`explain` and `explainAnalyze` both return a `ConnectinIO[List[String]]` result, where each member of the list is one
row of the query planner's output.<|MERGE_RESOLUTION|>--- conflicted
+++ resolved
@@ -77,24 +77,11 @@
 
 ### Java 8 Time Types (JSR310)
 
-<<<<<<< HEAD
-=======
-An explicit import is required to bring in mappings for `java.time.OffsetDateTime` / `java.time.Instant` / `java.time.LocalDateTime` / `java.time.LocalDate` / `java.time.LocalTime`
-
-```scala mdoc:silent
-import doobie.postgres.implicits._
-```
-
->>>>>>> 99514a44
 To ensure **doobie** performs the conversion correctly between Java 8 time types and PostgreSQL Date/Time types when handling timezones or the lack thereof.
 The correct combination of date/time types should be used:
 
 - `TIMESTAMP` maps to `java.time.LocalDateTime`
-<<<<<<< HEAD
 - `TIMESTAMPTZ` maps to `java.time.Instant` or `java.time.OffsetDateTime`
-=======
-- `TIMESTAMPTZ` maps to `java.time.Instant`, or `java.time.OffsetDateTime`
->>>>>>> 99514a44
 - `DATE` maps to `java.time.LocalDate`
 - `TIME` maps to `java.time.LocalTime`
 
