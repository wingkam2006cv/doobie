--- conflicted
+++ resolved
@@ -4,13 +4,8 @@
 
 package doobie.postgres
 
-<<<<<<< HEAD
 import cats.effect.IO
-import cats.implicits._
-=======
-import cats.effect.{ ContextShift, IO }
 import cats.syntax.all._
->>>>>>> c54373f6
 import doobie._, doobie.implicits._
 import doobie.postgres.implicits._
 import fs2._
