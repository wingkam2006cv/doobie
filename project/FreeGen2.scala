import sbt._, Keys._
import java.lang.reflect._
import scala.reflect.ClassTag
import Predef._

object FreeGen2 {

  lazy val freeGen2Classes = settingKey[List[Class[_]]]("classes for which free algebras should be generated")
  lazy val freeGen2Dir     = settingKey[File]("directory where free algebras go")
  lazy val freeGen2Package = settingKey[String]("package where free algebras go")
  lazy val freeGen2Renames = settingKey[Map[Class[_], String]]("map of imports that must be renamed")
  lazy val freeGen2        = taskKey[Seq[File]]("generate free algebras")

  lazy val freeGen2Settings = Seq(
    freeGen2Classes := Nil,
    freeGen2Dir     := (sourceManaged in Compile).value,
    freeGen2Package := "doobie.free",
    freeGen2Renames := Map(classOf[java.sql.Array] -> "SqlArray"),
    freeGen2        :=
      new FreeGen2(
        freeGen2Classes.value,
        freeGen2Package.value,
        freeGen2Renames.value,
        state.value.log
      ).gen(freeGen2Dir.value)
  )

}

class FreeGen2(managed: List[Class[_]], pkg: String, renames: Map[Class[_], String], log: Logger) {

  // These Java classes will have non-Java names in our generated code
  val ClassBoolean  = classOf[Boolean]
  val ClassByte     = classOf[Byte]
  val ClassShort    = classOf[Short]
  val ClassInt      = classOf[Int]
  val ClassLong     = classOf[Long]
  val ClassFloat    = classOf[Float]
  val ClassDouble   = classOf[Double]
  val ClassObject   = classOf[Object]
  val ClassVoid     = Void.TYPE

  def tparams(t: Type): List[String] =
    t match {
      case t: GenericArrayType  => tparams(t.getGenericComponentType)
      case t: ParameterizedType => t.getActualTypeArguments.toList.flatMap(tparams)
      case t: TypeVariable[_]   => List(t.toString)
      case _                    => Nil
    }

  def toScalaType(t: Type): String =
    t match {
      case t: GenericArrayType  => s"Array[${toScalaType(t.getGenericComponentType)}]"
      case t: ParameterizedType => s"${toScalaType(t.getRawType)}${t.getActualTypeArguments.map(toScalaType).mkString("[", ", ", "]")}"
      case t: WildcardType      =>
        t.getUpperBounds.toList.filterNot(_ == classOf[Object]) match {
          case (c: Class[_]) :: Nil => s"_ <: ${c.getName}"
          case      Nil => "_"
          case cs       => sys.error("unhandled upper bounds: " + cs.toList)
        }
      case t: TypeVariable[_]   => t.toString
      case ClassVoid            => "Unit"
      case ClassBoolean         => "Boolean"
      case ClassByte            => "Byte"
      case ClassShort           => "Short"
      case ClassInt             => "Int"
      case ClassLong            => "Long"
      case ClassFloat           => "Float"
      case ClassDouble          => "Double"
      case ClassObject          => "AnyRef"
      case x: Class[_] if x.isArray => s"Array[${toScalaType(x.getComponentType)}]"
      case x: Class[_]          => renames.getOrElse(x, x.getSimpleName)
    }


  // Each constructor for our algebra maps to an underlying method, and an index is provided to
  // disambiguate in cases of overloading.
  case class Ctor(method: Method, index: Int) {

    // The method name, unchanged
    def mname: String =
      method.getName

    // The case class constructor name, capitalized and with an index when needed
    def cname: String = {
      val s = mname(0).toUpper +: mname.drop(1)
      (if (index == 0) s else s"$s$index")
    }

    // Constructor parameter type names
    def cparams: List[String] =
      method.getGenericParameterTypes.toList.map(toScalaType)

    def ctparams: String = {
      val ss = (method.getGenericParameterTypes.toList.flatMap(tparams) ++ tparams(method.getGenericReturnType)).toSet
      if (ss.isEmpty) "" else ss.mkString("[", ", ", "]")
    }

    // Constructor arguments, a .. z zipped with the right type
    def cargs: List[String] =
      "abcdefghijklmnopqrstuvwxyz".toList.zip(cparams).map {
        case (n, t) => s"$n: $t"
      }

    // Return type name
    def ret: String =
      toScalaType(method.getGenericReturnType)


    // Case class/object declaration
    def ctor(opname:String): String =
      ((cparams match {
        case Nil => s"|case object $cname"
        case ps  => s"|final case class $cname$ctparams(${cargs.mkString(", ")})"
      }) + s""" extends ${opname}[$ret] {
        |      def visit[F[_]](v: Visitor[F]) = v.$mname${if (args.isEmpty) "" else s"($args)"}
        |    }""").trim.stripMargin

    // Argument list: a, b, c, ... up to the proper arity
    def args: String =
      "abcdefghijklmnopqrstuvwxyz".toList.take(cparams.length).mkString(", ")

    // Pattern to match the constructor
    def pat: String =
      cparams match {
        case Nil => s"object $cname"
        case ps  => s"class  $cname(${cargs.mkString(", ")})"
      }

    // Case clause mapping this constructor to the corresponding primitive action
    def prim(sname:String): String =
      (if (cargs.isEmpty)
        s"case $cname => primitive(_.$mname)"
      else
        s"case $cname($args) => primitive(_.$mname($args))")

    // Smart constructor
    def lifted(ioname: String): String =
      if (cargs.isEmpty) {
        s"val $mname: ${ioname}[$ret] = FF.liftF(${cname})"
      } else {
        s"def $mname$ctparams(${cargs.mkString(", ")}): ${ioname}[$ret] = FF.liftF(${cname}($args))"
      }

    def visitor: String =
      if (cargs.isEmpty) s"|      def $mname: F[$ret]"
      else s"|      def $mname$ctparams(${cargs.mkString(", ")}): F[$ret]"

    def stub: String =
      if (cargs.isEmpty) s"""|      def $mname: F[$ret] = sys.error("Not implemented: $mname")"""
      else s"""|      def $mname$ctparams(${cargs.mkString(", ")}): F[$ret] = sys.error("Not implemented: $mname$ctparams(${cparams.mkString(", ")})")"""

    def kleisliImpl: String =
      if (cargs.isEmpty) s"|    override def $mname = primitive(_.$mname)"
      else s"|    override def $mname$ctparams(${cargs.mkString(", ")}) = primitive(_.$mname($args))"

  }

  // This class, plus any superclasses and interfaces, "all the way up"
  def closure(c: Class[_]): List[Class[_]] =
    (c :: (Option(c.getSuperclass).toList ++ c.getInterfaces.toList).flatMap(closure)).distinct
      .filterNot(_.getName == "java.lang.AutoCloseable") // not available in jdk1.6
      .filterNot(_.getName == "java.lang.Object")        // we don't want .equals, etc.

  implicit class MethodOps(m: Method) {
    def isStatic: Boolean =
      (m.getModifiers & Modifier.STATIC) != 0
  }

  // All non-deprecated methods for this class and any superclasses/interfaces
  def methods(c: Class[_]): List[Method] =
    closure(c).flatMap(_.getDeclaredMethods.toList).distinct
      .filterNot(_.isStatic)
      .filter(_.getAnnotation(classOf[Deprecated]) == null)

  // Ctor values for all methods in of A plus superclasses, interfaces, etc.
  def ctors[A](implicit ev: ClassTag[A]): List[Ctor] =
    methods(ev.runtimeClass).groupBy(_.getName).toList.flatMap { case (n, ms) =>
      ms.toList.sortBy(_.getGenericParameterTypes.map(toScalaType).mkString(",")).zipWithIndex.map {
        case (m, i) => Ctor(m, i)
      }
    }.sortBy(c => (c.mname, c.index))

  // Fully qualified rename, if any
  def renameImport(c: Class[_]): String = {
    val sn = c.getSimpleName
    val an = renames.getOrElse(c, sn)
    if (sn == an) s"import ${c.getName}"
    else          s"import ${c.getPackage.getName}.{ $sn => $an }"
  }

  // All types referenced by all methods on A, superclasses, interfaces, etc.
  def imports[A](implicit ev: ClassTag[A]): List[String] =
    (renameImport(ev.runtimeClass) :: ctors.map(_.method).flatMap { m =>
      m.getReturnType :: m.getParameterTypes.toList
    }.map { t =>
      if (t.isArray) t.getComponentType else t
    }.filterNot(t => t.isPrimitive || t == classOf[Object]).map { c =>
      renameImport(c)
    }).distinct.sorted

  // The algebra module for A
  def module[A](implicit ev: ClassTag[A]): String = {
    val oname = ev.runtimeClass.getSimpleName // original name, without name mapping
    val sname = toScalaType(ev.runtimeClass)
    val opname = s"${oname}Op"
    val ioname = s"${oname}IO"
    val mname  = oname.toLowerCase
   s"""
    |package $pkg
    |
    |import cats.~>
    |import cats.effect.kernel.{ Poll, Sync }
    |import cats.free.{ Free => FF } // alias because some algebras have an op called Free
<<<<<<< HEAD
    |import doobie.WeakAsync
    |import scala.concurrent.Future
    |import scala.concurrent.duration.FiniteDuration
    |import com.github.ghik.silencer.silent
=======
    |import scala.concurrent.ExecutionContext
>>>>>>> 411fb003
    |
    |${imports[A].mkString("\n")}
    |
    |object $mname { module =>
    |
    |  // Algebra of operations for $sname. Each accepts a visitor as an alternative to pattern-matching.
    |  sealed trait ${opname}[A] {
    |    def visit[F[_]](v: ${opname}.Visitor[F]): F[A]
    |  }
    |
    |  // Free monad over ${opname}.
    |  type ${ioname}[A] = FF[${opname}, A]
    |
    |  // Module of instances and constructors of ${opname}.
    |  object ${opname} {
    |
    |    // Given a $sname we can embed a ${ioname} program in any algebra that understands embedding.
    |    implicit val ${opname}Embeddable: Embeddable[${opname}, ${sname}] =
    |      new Embeddable[${opname}, ${sname}] {
    |        def embed[A](j: ${sname}, fa: FF[${opname}, A]) = Embedded.${oname}(j, fa)
    |      }
    |
    |    // Interface for a natural transformation ${opname} ~> F encoded via the visitor pattern.
    |    // This approach is much more efficient than pattern-matching for large algebras.
    |    trait Visitor[F[_]] extends (${opname} ~> F) {
    |      final def apply[A](fa: ${opname}[A]): F[A] = fa.visit(this)
    |
    |      // Common
    |      def raw[A](f: $sname => A): F[A]
    |      def embed[A](e: Embedded[A]): F[A]
    |      def raiseError[A](e: Throwable): F[A]
    |      def handleErrorWith[A](fa: ${ioname}[A])(f: Throwable => ${ioname}[A]): F[A]
    |      def monotonic: F[FiniteDuration]
    |      def realTime: F[FiniteDuration]
    |      def delay[A](thunk: => A): F[A]
    |      def suspend[A](hint: Sync.Type)(thunk: => A): F[A]
    |      def forceR[A, B](fa: ${ioname}[A])(fb: ${ioname}[B]): F[B]
    |      def uncancelable[A](body: Poll[${ioname}] => ${ioname}[A]): F[A]
    |      def poll[A](poll: Any, fa: ${ioname}[A]): F[A]
    |      def canceled: F[Unit]
    |      def onCancel[A](fa: ${ioname}[A], fin: ${ioname}[Unit]): F[A]
    |      def fromFuture[A](fut: ${ioname}[Future[A]]): F[A]
    |
    |      // $sname
          ${ctors[A].map(_.visitor).mkString("\n    ")}
    |
    |    }
    |
    |    // Common operations for all algebras.
    |    final case class Raw[A](f: $sname => A) extends ${opname}[A] {
    |      def visit[F[_]](v: Visitor[F]) = v.raw(f)
    |    }
    |    final case class Embed[A](e: Embedded[A]) extends ${opname}[A] {
    |      def visit[F[_]](v: Visitor[F]) = v.embed(e)
    |    }
    |    final case class RaiseError[A](e: Throwable) extends ${opname}[A] {
    |      def visit[F[_]](v: Visitor[F]) = v.raiseError(e)
    |    }
    |    final case class HandleErrorWith[A](fa: ${ioname}[A], f: Throwable => ${ioname}[A]) extends ${opname}[A] {
    |      def visit[F[_]](v: Visitor[F]) = v.handleErrorWith(fa)(f)
    |    }
    |    case object Monotonic extends ${opname}[FiniteDuration] {
    |      def visit[F[_]](v: Visitor[F]) = v.monotonic
    |    }
    |    case object Realtime extends ${opname}[FiniteDuration] {
    |      def visit[F[_]](v: Visitor[F]) = v.realTime
    |    }
    |    case class Suspend[A](hint: Sync.Type, thunk: () => A) extends ${opname}[A] {
    |      def visit[F[_]](v: Visitor[F]) = v.suspend(hint)(thunk())
    |    }
    |    case class ForceR[A, B](fa: ${ioname}[A], fb: ${ioname}[B]) extends ${opname}[B] {
    |      def visit[F[_]](v: Visitor[F]) = v.forceR(fa)(fb)
    |    }
    |    case class Uncancelable[A](body: Poll[${ioname}] => ${ioname}[A]) extends ${opname}[A] {
    |      def visit[F[_]](v: Visitor[F]) = v.uncancelable(body)
    |    }
<<<<<<< HEAD
    |    case class Poll1[A](poll: Any, fa: ${ioname}[A]) extends ${opname}[A] {
    |      def visit[F[_]](v: Visitor[F]) = v.poll(poll, fa)
=======
    |    case object Shift extends ${opname}[Unit] {
    |      def visit[F[_]](v: Visitor[F]) = v.shift
>>>>>>> 411fb003
    |    }
    |    case object Canceled extends ${opname}[Unit] {
    |      def visit[F[_]](v: Visitor[F]) = v.canceled
    |    }
    |    case class OnCancel[A](fa: ${ioname}[A], fin: ${ioname}[Unit]) extends ${opname}[A] {
    |      def visit[F[_]](v: Visitor[F]) = v.onCancel(fa, fin)
    |    }
    |    case class FromFuture[A](fut: ${ioname}[Future[A]]) extends ${opname}[A] {
    |      def visit[F[_]](v: Visitor[F]) = v.fromFuture(fut)
    |    }
    |
    |    // $sname-specific operations.
    |    ${ctors[A].map(_.ctor(opname)).mkString("\n    ")}
    |
    |  }
    |  import ${opname}._
    |
    |  // Smart constructors for operations common to all algebras.
    |  val unit: ${ioname}[Unit] = FF.pure[${opname}, Unit](())
    |  def pure[A](a: A): ${ioname}[A] = FF.pure[${opname}, A](a)
    |  def raw[A](f: $sname => A): ${ioname}[A] = FF.liftF(Raw(f))
    |  def embed[F[_], J, A](j: J, fa: FF[F, A])(implicit ev: Embeddable[F, J]): FF[${opname}, A] = FF.liftF(Embed(ev.embed(j, fa)))
    |  def raiseError[A](err: Throwable): ${ioname}[A] = FF.liftF[${opname}, A](RaiseError(err))
    |  def handleErrorWith[A](fa: ${ioname}[A])(f: Throwable => ${ioname}[A]): ${ioname}[A] = FF.liftF[${opname}, A](HandleErrorWith(fa, f))
    |  val monotonic = FF.liftF[${opname}, FiniteDuration](Monotonic)
    |  val realtime = FF.liftF[${opname}, FiniteDuration](Realtime)
    |  def delay[A](thunk: => A) = FF.liftF[${opname}, A](Suspend(Sync.Type.Delay, () => thunk))
    |  def suspend[A](hint: Sync.Type)(thunk: => A) = FF.liftF[${opname}, A](Suspend(hint, () => thunk))
    |  def forceR[A, B](fa: ${ioname}[A])(fb: ${ioname}[B]) = FF.liftF[${opname}, B](ForceR(fa, fb))
    |  def uncancelable[A](body: Poll[${ioname}] => ${ioname}[A]) = FF.liftF[${opname}, A](Uncancelable(body))
    |  def capturePoll[M[_]](mpoll: Poll[M]) = new Poll[${ioname}] {
    |    def apply[A](fa: ${ioname}[A]) = FF.liftF[${opname}, A](Poll1(mpoll, fa))
    |  }
    |  val canceled = FF.liftF[${opname}, Unit](Canceled)
    |  def onCancel[A](fa: ${ioname}[A], fin: ${ioname}[Unit]) = FF.liftF[${opname}, A](OnCancel(fa, fin))
    |  def fromFuture[A](fut: ${ioname}[Future[A]]) = FF.liftF[${opname}, A](FromFuture(fut))
    |
    |  // Smart constructors for $oname-specific operations.
    |  ${ctors[A].map(_.lifted(ioname)).mkString("\n  ")}
    |
    |  // Typeclass instances for ${ioname}
    |  implicit val WeakAsync${ioname}: WeakAsync[${ioname}] =
    |    new WeakAsync[${ioname}] {
    |      val monad = FF.catsFreeMonadForFree[${opname}]
    |      override def pure[A](x: A): ${ioname}[A] = monad.pure(x)
    |      override def flatMap[A, B](fa: ${ioname}[A])(f: A => ${ioname}[B]): ${ioname}[B] = monad.flatMap(fa)(f)
    |      override def tailRecM[A, B](a: A)(f: A => ${ioname}[Either[A, B]]): ${ioname}[B] = monad.tailRecM(a)(f)
    |      override def raiseError[A](e: Throwable): ${ioname}[A] = module.raiseError(e)
    |      override def handleErrorWith[A](fa: ${ioname}[A])(f: Throwable => ${ioname}[A]): ${ioname}[A] = module.handleErrorWith(fa)(f)
    |      override def monotonic: ${ioname}[FiniteDuration] = module.monotonic
    |      override def realTime: ${ioname}[FiniteDuration] = module.realtime
    |      override def suspend[A](hint: Sync.Type)(thunk: => A): ${ioname}[A] = module.suspend(hint)(thunk)
    |      override def forceR[A, B](fa: ${ioname}[A])(fb: ${ioname}[B]): ${ioname}[B] = module.forceR(fa)(fb)
    |      override def uncancelable[A](body: Poll[${ioname}] => ${ioname}[A]): ${ioname}[A] = module.uncancelable(body)
    |      override def canceled: ${ioname}[Unit] = module.canceled
    |      override def onCancel[A](fa: ${ioname}[A], fin: ${ioname}[Unit]): ${ioname}[A] = module.onCancel(fa, fin)
    |      override def fromFuture[A](fut: ${ioname}[Future[A]]): ${ioname}[A] = module.fromFuture(fut)
    |    }
    |}
    |""".trim.stripMargin
  }

  def embed[A](implicit ev: ClassTag[A]): String = {
    val sname = ev.runtimeClass.getSimpleName
    s"final case class $sname[A](j: ${ev.runtimeClass.getName}, fa: ${sname}IO[A]) extends Embedded[A]"
  }

  // Import for the IO type for a carrer type, with renaming
  def ioImport(c: Class[_]): String = {
    val sn = c.getSimpleName
    s"import ${sn.toLowerCase}.${sn}IO"
  }

  // The Embedded definition for all modules.
  def embeds: String =
    s"""
     |package $pkg
     |
     |import cats.free.Free
     |
     |${managed.map(ioImport).mkString("\n")}
     |
     |// A pair (J, Free[F, A]) with constructors that tie down J and F.
     |sealed trait Embedded[A]
     |
     |object Embedded {
     |  ${managed.map(ClassTag(_)).map(embed(_)).mkString("\n  ") }
     |}
     |
     |// Typeclass for embeddable pairs (J, F)
     |trait Embeddable[F[_], J] {
     |  def embed[A](j: J, fa: Free[F, A]): Embedded[A]
     |}
     |""".trim.stripMargin

   def interp[A](implicit ev: ClassTag[A]): String = {
     val oname = ev.runtimeClass.getSimpleName // original name, without name mapping
     val sname = toScalaType(ev.runtimeClass)
     val opname = s"${oname}Op"
     val ioname = s"${oname}IO"
     val mname  = oname.toLowerCase
     s"""
       |  trait ${oname}Interpreter extends ${oname}Op.Visitor[Kleisli[M, $sname, *]] {
       |
       |    // common operations delegate to outer interpreter
       |    override def raw[A](f: ${sname} => A) = outer.raw(f)
       |    override def embed[A](e: Embedded[A]) = outer.embed(e)
       |    override def raiseError[A](e: Throwable) = outer.raiseError(e)
       |    override def monotonic = outer.monotonic[${sname}]
       |    override def realTime = outer.realTime[${sname}]
       |    override def delay[A](thunk: => A) = outer.delay(thunk)
       |    override def suspend[A](hint: Sync.Type)(thunk: => A) = outer.suspend(hint)(thunk)
       |    override def canceled = outer.canceled[${sname}]
       |    
       |    // for operations using ${ioname} we must call ourself recursively
       |    override def handleErrorWith[A](fa: ${ioname}[A])(f: Throwable => ${ioname}[A]) = outer.handleErrorWith(this)(fa)(f)
       |    override def forceR[A, B](fa: ${ioname}[A])(fb: ${ioname}[B]) = outer.forceR(this)(fa)(fb)
       |    override def uncancelable[A](body: Poll[${ioname}] => ${ioname}[A]) = outer.uncancelable(this, ${pkg}.${mname}.capturePoll)(body)
       |    override def poll[A](poll: Any, fa: ${ioname}[A]) = outer.poll(this)(poll, fa)
       |    override def onCancel[A](fa: ${ioname}[A], fin: ${ioname}[Unit]) = outer.onCancel(this)(fa, fin)
       |    override def fromFuture[A](fut: ${ioname}[Future[A]]) = outer.fromFuture(this)(fut)
       |
       |    // domain-specific operations are implemented in terms of `primitive`
       |${ctors[A].map(_.kleisliImpl).mkString("\n")}
       |
       |  }
       |""".trim.stripMargin
    }

   def interpreterDef(c: Class[_]): String = {
     val oname = c.getSimpleName // original name, without name mapping
     val sname = toScalaType(c)
     val opname = s"${oname}Op"
     val ioname = s"${oname}IO"
     val mname  = oname.toLowerCase
     s"lazy val ${oname}Interpreter: ${opname} ~> Kleisli[M, $sname, *] = new ${oname}Interpreter { }"
   }


   // template for a kleisli interpreter
   def kleisliInterpreter: String =
     s"""
      |package $pkg
      |
      |// Library imports
      |import cats.~>
      |import cats.data.Kleisli
<<<<<<< HEAD
      |import cats.effect.kernel.{ Poll, Sync }
      |import cats.free.Free
      |import doobie.WeakAsync
      |import scala.concurrent.Future
      |import scala.concurrent.duration.FiniteDuration
      |import com.github.ghik.silencer.silent
=======
      |import cats.effect.{ Async, Blocker, ContextShift, ExitCase }
      |import scala.concurrent.ExecutionContext
>>>>>>> 411fb003
      |
      |// Types referenced in the JDBC API
      |${managed.map(ClassTag(_)).flatMap(imports(_)).distinct.sorted.mkString("\n") }
      |
      |// Algebras and free monads thereof referenced by our interpreter.
      |${managed.map(_.getSimpleName).map(c => s"import ${pkg}.${c.toLowerCase}.{ ${c}IO, ${c}Op }").mkString("\n")}
      |
      |object KleisliInterpreter {
      |
      |  def apply[M[_]](
      |    implicit am: WeakAsync[M]
      |  ): KleisliInterpreter[M] =
      |    new KleisliInterpreter[M] {
      |      val asyncM = am
      |    }
      |}
      |
      |// Family of interpreters into Kleisli arrows for some monad M.
      |trait KleisliInterpreter[M[_]] { outer =>
      |
      |  implicit val asyncM: WeakAsync[M]
      |  import WeakAsync._
      |
      |  // The ${managed.length} interpreters, with definitions below. These can be overridden to customize behavior.
      |  ${managed.map(interpreterDef).mkString("\n  ")}
      |
      |  // Some methods are common to all interpreters and can be overridden to change behavior globally.
      |  def primitive[J, A](f: J => A): Kleisli[M, J, A] = Kleisli { a =>
      |    // primitive JDBC methods throw exceptions and so do we when reading values
      |    // so catch any non-fatal exceptions and lift them into the effect
      |    try {
      |      asyncM.blocking(f(a))
      |    } catch {
      |      case scala.util.control.NonFatal(e) => asyncM.raiseError(e)
      |    }
      |  }
      |  def raw[J, A](f: J => A): Kleisli[M, J, A] = primitive(f)
      |  def raiseError[J, A](e: Throwable): Kleisli[M, J, A] = Kleisli(_ => asyncM.raiseError(e))
      |  def monotonic[J]: Kleisli[M, J, FiniteDuration] = Kleisli(_ => asyncM.monotonic)
      |  def realTime[J]: Kleisli[M, J, FiniteDuration] = Kleisli(_ => asyncM.realTime)
      |  def delay[J, A](thunk: => A): Kleisli[M, J, A] = Kleisli(_ => asyncM.delay(thunk))
      |  def suspend[J, A](hint: Sync.Type)(thunk: => A): Kleisli[M, J, A] = Kleisli(_ => asyncM.suspend(hint)(thunk))
      |  def canceled[J]: Kleisli[M, J, Unit] = Kleisli(_ => asyncM.canceled)
      |
      |  // for operations using free structures we call the interpreter recursively
      |  def handleErrorWith[G[_], J, A](interpreter: G ~> Kleisli[M, J, *])(fa: Free[G, A])(f: Throwable => Free[G, A]): Kleisli[M, J, A] = Kleisli (j =>
      |    asyncM.handleErrorWith(fa.foldMap(interpreter).run(j))(f.andThen(_.foldMap(interpreter).run(j)))
      |  )
      |  def forceR[G[_], J, A, B](interpreter: G ~> Kleisli[M, J, *])(fa: Free[G, A])(fb: Free[G, B]): Kleisli[M, J, B] = Kleisli (j =>
      |    asyncM.forceR(fa.foldMap(interpreter).run(j))(fb.foldMap(interpreter).run(j))
      |  )
      |  def uncancelable[G[_], J, A](interpreter: G ~> Kleisli[M, J, *], capture: Poll[M] => Poll[Free[G, *]])(body: Poll[Free[G, *]] => Free[G, A]): Kleisli[M, J, A] = Kleisli(j =>  
      |    asyncM.uncancelable(body.compose(capture).andThen(_.foldMap(interpreter).run(j)))
      |  )
      |  def poll[G[_], J, A](interpreter: G ~> Kleisli[M, J, *])(mpoll: Any, fa: Free[G, A]): Kleisli[M, J, A] = Kleisli(j => 
      |    mpoll.asInstanceOf[Poll[M]].apply(fa.foldMap(interpreter).run(j))
      |  )
      |  def onCancel[G[_], J, A](interpreter: G ~> Kleisli[M, J, *])(fa: Free[G, A], fin: Free[G, Unit]): Kleisli[M, J, A] = Kleisli (j =>
      |    asyncM.onCancel(fa.foldMap(interpreter).run(j), fin.foldMap(interpreter).run(j))
      |  )
      |  def fromFuture[G[_], J, A](interpreter: G ~> Kleisli[M, J, *])(fut: Free[G, Future[A]]): Kleisli[M, J, A] = Kleisli(j =>
      |    asyncM.fromFuture(fut.foldMap(interpreter).run(j))
      |  )
      |  def embed[J, A](e: Embedded[A]): Kleisli[M, J, A] =
      |    e match {
      |      ${managed.map(_.getSimpleName).map(n => s"case Embedded.${n}(j, fa) => Kleisli(_ => fa.foldMap(${n}Interpreter).run(j))").mkString("\n      ")}
      |    }
      |
      |  // Interpreters
      |${managed.map(ClassTag(_)).map(interp(_)).mkString("\n")}
      |
      |}
      |""".trim.stripMargin

  def gen(base: File): Seq[java.io.File] = {
    import java.io._
    log.info("Generating free algebras into " + base)
    val fs = managed.map { c =>
      base.mkdirs
      val mod  = module(ClassTag(c))
      val file = new File(base, s"${c.getSimpleName.toLowerCase}.scala")
      val pw = new PrintWriter(file)
      pw.println(mod)
      pw.close()
      log.info(s"${c.getName} -> ${file.getName}")
      file
    }
    val e = {
      val file = new File(base, s"embedded.scala")
      val pw = new PrintWriter(file)
      pw.println(embeds)
      pw.close()
      log.info(s"... -> ${file.getName}")
      file
    }
    val ki = {
      val file = new File(base, s"kleisliinterpreter.scala")
      val pw = new PrintWriter(file)
      pw.println(kleisliInterpreter)
      pw.close()
      log.info(s"... -> ${file.getName}")
      file
    }
    ki :: e :: fs
  }

}<|MERGE_RESOLUTION|>--- conflicted
+++ resolved
@@ -212,14 +212,9 @@
     |import cats.~>
     |import cats.effect.kernel.{ Poll, Sync }
     |import cats.free.{ Free => FF } // alias because some algebras have an op called Free
-<<<<<<< HEAD
     |import doobie.WeakAsync
     |import scala.concurrent.Future
     |import scala.concurrent.duration.FiniteDuration
-    |import com.github.ghik.silencer.silent
-=======
-    |import scala.concurrent.ExecutionContext
->>>>>>> 411fb003
     |
     |${imports[A].mkString("\n")}
     |
@@ -296,13 +291,8 @@
     |    case class Uncancelable[A](body: Poll[${ioname}] => ${ioname}[A]) extends ${opname}[A] {
     |      def visit[F[_]](v: Visitor[F]) = v.uncancelable(body)
     |    }
-<<<<<<< HEAD
     |    case class Poll1[A](poll: Any, fa: ${ioname}[A]) extends ${opname}[A] {
     |      def visit[F[_]](v: Visitor[F]) = v.poll(poll, fa)
-=======
-    |    case object Shift extends ${opname}[Unit] {
-    |      def visit[F[_]](v: Visitor[F]) = v.shift
->>>>>>> 411fb003
     |    }
     |    case object Canceled extends ${opname}[Unit] {
     |      def visit[F[_]](v: Visitor[F]) = v.canceled
@@ -450,17 +440,11 @@
       |// Library imports
       |import cats.~>
       |import cats.data.Kleisli
-<<<<<<< HEAD
       |import cats.effect.kernel.{ Poll, Sync }
       |import cats.free.Free
       |import doobie.WeakAsync
       |import scala.concurrent.Future
       |import scala.concurrent.duration.FiniteDuration
-      |import com.github.ghik.silencer.silent
-=======
-      |import cats.effect.{ Async, Blocker, ContextShift, ExitCase }
-      |import scala.concurrent.ExecutionContext
->>>>>>> 411fb003
       |
       |// Types referenced in the JDBC API
       |${managed.map(ClassTag(_)).flatMap(imports(_)).distinct.sorted.mkString("\n") }
